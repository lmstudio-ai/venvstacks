"""Test building the sample project produces the expected results"""

import os.path
import shutil
import tempfile

from itertools import chain
from pathlib import Path
from typing import Any


# Use unittest for the actual test implementations due to the diff-handling in pytest being
# atrociously bad, as discussed in https://github.com/pytest-dev/pytest/issues/6682
import unittest
from unittest import mock

import pytest  # To mark slow test cases

from support import (
    DeploymentTestCase,
    EnvSummary,
    LayeredEnvSummary,
    ApplicationEnvSummary,
    ManifestData,
    get_artifact_export_path,
    force_artifact_export,
    get_os_environ_settings,
)

from venvstacks.stacks import (
    ArchiveBuildMetadata,
    ArchiveMetadata,
    BuildEnvironment,
    StackSpec,
    LayerCategories,
)

##################################
# Sample project test helpers
##################################

_THIS_PATH = Path(__file__)
SAMPLE_PROJECT_EXPORT_DIR = _THIS_PATH.stem
SAMPLE_PROJECT_PATH = _THIS_PATH.parent / "sample_project"
SAMPLE_PROJECT_STACK_SPEC_PATH = SAMPLE_PROJECT_PATH / "venvstacks.toml"
SAMPLE_PROJECT_REQUIREMENTS_PATH = SAMPLE_PROJECT_PATH / "requirements"
SAMPLE_PROJECT_MANIFESTS_PATH = SAMPLE_PROJECT_PATH / "expected_manifests"


def _define_build_env(working_path: Path) -> BuildEnvironment:
    """Define a build environment for the sample project in a temporary folder"""
    # To simplify regeneration of committed lockfiles and metadata,
    # use the spec file directly from its checked out location
    stack_spec = StackSpec.load(SAMPLE_PROJECT_STACK_SPEC_PATH)
    build_path = working_path / "_build🐸"
    return stack_spec.define_build_environment(build_path)


def _get_expected_metadata(build_env: BuildEnvironment) -> ManifestData:
    """Path to the expected sample project archive metadata for the current platform"""
    return ManifestData(SAMPLE_PROJECT_MANIFESTS_PATH / build_env.build_platform)


def _get_expected_dry_run_result(
    build_env: BuildEnvironment, expect_tagged_outputs: bool = False
) -> dict[str, Any]:
    # Dry run results report LayerCategories instances rather than plain strings
    untagged_metadata = _get_expected_metadata(build_env).combined_data
    all_layer_manifests = untagged_metadata["layers"]
    filtered_layer_manifests: dict[LayerCategories, Any] = {}
    for category, archive_manifests in all_layer_manifests.items():
        filtered_layer_manifests[LayerCategories(category)] = archive_manifests
    # Dry run results omit any metadata keys relating solely to the built archives
    build_request_keys = (
        ArchiveBuildMetadata.__required_keys__ | ArchiveBuildMetadata.__optional_keys__
    )
    archive_keys = ArchiveMetadata.__required_keys__ | ArchiveMetadata.__optional_keys__
    archive_only_keys = archive_keys - build_request_keys
    platform_tag = build_env.build_platform
    for archive_metadata in chain(*all_layer_manifests.values()):
        for key in archive_only_keys:
            archive_metadata.pop(key, None)
        if expect_tagged_outputs:
            # Saved metadata is for untagged builds, so the tagged output dry run
            # will always indicate that a new build is needed
            # Inputs haven't changed, so the iteration number won't be increased
            install_target = archive_metadata["install_target"]
            build_iteration = archive_metadata["archive_build"]
            expected_tag = f"{platform_tag}-{build_iteration}"
            tagged_build_name = f"{install_target}-{expected_tag}"
            archive_name: str = archive_metadata["archive_name"]
            archive_suffix = archive_name.removeprefix(install_target)
            archive_metadata["archive_name"] = f"{tagged_build_name}{archive_suffix}"
    return {"layers": filtered_layer_manifests}


def _collect_locked_requirements(build_env: BuildEnvironment) -> dict[Path, str]:
    locked_requirements: dict[Path, str] = {}
    lock_dir_path = build_env.requirements_dir_path
    build_platform = build_env.build_platform
    for env in build_env.all_environments():
        env_spec = env.env_spec
        env_requirements_path = env_spec.get_requirements_path(
            build_platform, lock_dir_path
        )
        env_requirements_text = ""
        if env_requirements_path.exists():
            env_requirements_text = env_requirements_path.read_text()
        locked_requirements[env_requirements_path] = env_requirements_text
    return locked_requirements


def _export_locked_requirements(
    artifact_export_path: Path | None,
    build_env: BuildEnvironment,
    lock_paths: list[Path],
) -> None:
    if artifact_export_path is None:
        # Artifact export has not been enabled
        return
    export_dir_path = artifact_export_path / SAMPLE_PROJECT_EXPORT_DIR / "requirements"
    export_dir_path.mkdir(parents=True, exist_ok=True)
    print(f"Exporting locked requirements files to {str(export_dir_path)!r}")
    spec_dir_path = build_env.requirements_dir_path
    for locked_requirements_path in lock_paths:
        export_path = export_dir_path / locked_requirements_path.relative_to(
            spec_dir_path
        )
        export_path.parent.mkdir(parents=True, exist_ok=True)
        shutil.copyfile(locked_requirements_path, export_path)


def _export_manifests(
    manifests_export_path: Path, manifest_path: Path, archive_metadata_path: Path
) -> None:
    manifests_export_path.mkdir(parents=True, exist_ok=True)
    shutil.copyfile(manifest_path, manifests_export_path / manifest_path.name)
    shutil.copytree(
        archive_metadata_path,
        manifests_export_path / archive_metadata_path.name,
        dirs_exist_ok=True,
    )


def _export_archives(
    artifact_export_path: Path | None,
    build_env: BuildEnvironment,
    manifest_path: Path,
    archive_metadata_paths: list[Path],
    archive_paths: list[Path],
) -> None:
    print("Copying generated artifact manifest files back to source tree")
    metadata_path = SAMPLE_PROJECT_MANIFESTS_PATH / build_env.build_platform
    archive_metadata_path = Path(os.path.commonpath(archive_metadata_paths))
    _export_manifests(metadata_path, manifest_path, archive_metadata_path)
    if artifact_export_path is None:
        # Artifact export has not been enabled
        return
    # Export manifests from CI
    test_export_dir_path = artifact_export_path / SAMPLE_PROJECT_EXPORT_DIR
    export_manifests_dir_path = test_export_dir_path / "manifests"
    print(f"Exporting manifest files to {str(export_manifests_dir_path)!r}")
    _export_manifests(export_manifests_dir_path, manifest_path, archive_metadata_path)
    # Export archives from CI
    export_archives_dir_path = test_export_dir_path / "archives"
    print(f"Exporting archive files to {str(export_archives_dir_path)!r}")
    export_archives_dir_path.mkdir(parents=True, exist_ok=True)
    archive_dir_path = build_env.build_path
    for archive_path in archive_paths:
        relative_archive_path = archive_path.relative_to(archive_dir_path)
        export_archive_path = export_archives_dir_path / relative_archive_path
        export_archive_path.parent.mkdir(parents=True, exist_ok=True)
        shutil.copyfile(archive_path, export_archive_path)


##################################
# Expected layer definitions
##################################

EXPECTED_RUNTIMES = [
    EnvSummary("cpython@3.11", ""),
    EnvSummary("cpython@3.12", ""),
]

EXPECTED_FRAMEWORKS = [
    LayeredEnvSummary("scipy", "framework-", "cpython@3.11"),
    LayeredEnvSummary("sklearn", "framework-", "cpython@3.12"),
    LayeredEnvSummary("http-client", "framework-", "cpython@3.11"),
]

EXPECTED_APPLICATIONS = [
    ApplicationEnvSummary("scipy-import", "app-", "cpython@3.11", ("scipy",)),
    ApplicationEnvSummary(
        "scipy-client",
        "app-",
        "cpython@3.11",
        (
            "scipy",
            "http-client",
        ),
    ),
    ApplicationEnvSummary("sklearn-import", "app-", "cpython@3.12", ("sklearn",)),
]

EXPECTED_ENVIRONMENTS = EXPECTED_RUNTIMES.copy()
EXPECTED_ENVIRONMENTS.extend(EXPECTED_FRAMEWORKS)
EXPECTED_ENVIRONMENTS.extend(EXPECTED_APPLICATIONS)

##########################
# Test cases
##########################


class TestStackSpec(unittest.TestCase):
    # Test cases that only need the stack specification file

    def test_spec_loading(self) -> None:
        stack_spec = StackSpec.load(SAMPLE_PROJECT_STACK_SPEC_PATH)
        runtime_keys = list(stack_spec.runtimes)
        framework_keys = list(stack_spec.frameworks)
        application_keys = list(stack_spec.applications)
        spec_keys = runtime_keys + framework_keys + application_keys
        self.assertCountEqual(spec_keys, set(spec_keys))
        expected_spec_names = [env.spec_name for env in EXPECTED_ENVIRONMENTS]
        self.assertCountEqual(spec_keys, expected_spec_names)
        spec_names = [env.name for env in stack_spec.all_environment_specs()]
        self.assertCountEqual(spec_names, expected_spec_names)
        expected_env_names = [env.env_name for env in EXPECTED_ENVIRONMENTS]
        env_names = [env.env_name for env in stack_spec.all_environment_specs()]
        self.assertCountEqual(env_names, expected_env_names)
        for rt_summary in EXPECTED_RUNTIMES:
            spec_name = rt_summary.spec_name
            rt_env = stack_spec.runtimes[spec_name]
            self.assertEqual(rt_env.name, spec_name)
            self.assertEqual(rt_env.env_name, rt_summary.env_name)
        for fw_summary in EXPECTED_FRAMEWORKS:
            spec_name = fw_summary.spec_name
            fw_env = stack_spec.frameworks[spec_name]
            self.assertEqual(fw_env.name, spec_name)
            self.assertEqual(fw_env.env_name, fw_summary.env_name)
        for app_summary in EXPECTED_APPLICATIONS:
            spec_name = app_summary.spec_name
            app_env = stack_spec.applications[spec_name]
            self.assertEqual(app_env.name, spec_name)
            self.assertEqual(app_env.env_name, app_summary.env_name)


class TestBuildEnvironment(DeploymentTestCase):
    # Test cases that need the full build environment to exist
    EXPECTED_APP_OUTPUT = "Environment launch module executed successfully"

    working_path: Path
    build_env: BuildEnvironment

    def setUp(self) -> None:
        working_dir = tempfile.TemporaryDirectory()
        self.addCleanup(working_dir.cleanup)
        working_path = Path(working_dir.name)
        self.working_path = working_path
        self.build_env = _define_build_env(working_path)
        os_env_updates = get_os_environ_settings()
        os_env_patch = mock.patch.dict("os.environ", os_env_updates)
        os_env_patch.start()
        self.addCleanup(os_env_patch.stop)
        self.artifact_export_path = get_artifact_export_path()
        self.export_on_success = force_artifact_export()

<<<<<<< HEAD
    # TODO: Refactor to share the environment checking code with test_minimal_project
    def assertSysPathEntry(self, expected: str, env_sys_path: Sequence[str]) -> None:
        self.assertTrue(
            any(expected in path_entry for path_entry in env_sys_path),
            f"No entry containing {expected!r} found in {env_sys_path}",
        )

    T = TypeVar("T", bound=Mapping[str, Any])

    def check_deployed_environments(
        self,
        layered_metadata: dict[str, Sequence[T]],
        get_exported_python: Callable[[T], tuple[str, Path, list[str]]],
    ) -> None:
        for rt_env in layered_metadata["runtimes"]:
            deployed_name, _, env_sys_path = get_exported_python(rt_env)
            self.assertTrue(env_sys_path)  # Environment should have sys.path entries
            # Runtime environment layer should be completely self-contained
            self.assertTrue(
                all(deployed_name in path_entry for path_entry in env_sys_path),
                f"Path outside {deployed_name} in {env_sys_path}",
            )
        for fw_env in layered_metadata["frameworks"]:
            deployed_name, _, env_sys_path = get_exported_python(fw_env)
            self.assertTrue(env_sys_path)  # Environment should have sys.path entries
            # Framework and runtime should both appear in sys.path
            runtime_name = fw_env["runtime_name"]
            short_runtime_name = ".".join(runtime_name.split(".")[:2])
            self.assertSysPathEntry(deployed_name, env_sys_path)
            self.assertSysPathEntry(short_runtime_name, env_sys_path)
        for app_env in layered_metadata["applications"]:
            deployed_name, env_python, env_sys_path = get_exported_python(app_env)
            self.assertTrue(env_sys_path)  # Environment should have sys.path entries
            # Application, frameworks and runtime should all appear in sys.path
            runtime_name = app_env["runtime_name"]
            short_runtime_name = ".".join(runtime_name.split(".")[:2])
            self.assertSysPathEntry(deployed_name, env_sys_path)
            self.assertTrue(
                any(deployed_name in path_entry for path_entry in env_sys_path),
                f"No entry containing {deployed_name} found in {env_sys_path}",
            )
            for fw_env_name in app_env["required_layers"]:
                self.assertSysPathEntry(fw_env_name, env_sys_path)
            self.assertSysPathEntry(short_runtime_name, env_sys_path)
            # Launch module should be executable
            launch_module = app_env["app_launch_module"]
            launch_result = run_module(env_python, launch_module)
            self.assertEqual(
                launch_result.stdout.strip(),
                "Environment launch module executed successfully",
            )
            self.assertEqual(launch_result.stderr, "")

    def check_environment_exports(
        self, export_path: Path, export_paths: ExportedEnvironmentPaths
    ) -> None:
        metadata_path, snippet_paths, env_paths = export_paths
        exported_manifests = ManifestData(metadata_path, snippet_paths)
        deployed_name_to_path: dict[str, Path] = {}
        for env_metadata, env_path in zip(exported_manifests.snippet_data, env_paths):
            self.assertTrue(env_path.exists())
            deployed_name = EnvNameDeploy(env_metadata["install_target"])
            self.assertEqual(env_path, export_path / deployed_name)
            deployed_name_to_path[deployed_name] = env_path
        layered_metadata = exported_manifests.combined_data["layers"]

        def get_exported_python(
            env: ExportMetadata,
        ) -> tuple[EnvNameDeploy, Path, list[str]]:
            deployed_name = env["install_target"]
            env_path = deployed_name_to_path[deployed_name]
            env_python = get_env_python(env_path)
            env_sys_path = get_sys_path(env_python)
            return deployed_name, env_python, env_sys_path

        self.check_deployed_environments(layered_metadata, get_exported_python)
=======
    def test_create_environments(self) -> None:
        # Fast test to check the links between build envs are set up correctly
        # (if this fails, there's no point even trying to full slow test case)
        build_env = self.build_env
        build_env.create_environments()
        self.check_build_environments(self.build_env.all_environments())
>>>>>>> b960f32a

    @pytest.mark.slow
    @pytest.mark.expected_output
    def test_build_is_reproducible(self) -> None:
        # Need long diffs to get useful output from metadata checks
        self.maxDiff = None
        # This is organised as subtests in a monolothic test sequence to reduce CI overhead
        # Separating the tests wouldn't really make them independent, unless the outputs of
        # the initial intermediate steps were checked in for use when testing the later steps.
        # Actually configuring and building the environments is executed outside the subtest
        # declarations, since actual build failures need to fail the entire test method.
        subtests_started = subtests_passed = 0  # Track subtest failures
        build_env = self.build_env
        artifact_export_path = self.artifact_export_path
        # Read expected results from committed test data
        expected_archive_metadata = _get_expected_metadata(build_env)
        expected_dry_run_result = _get_expected_dry_run_result(build_env)
        expected_tagged_dry_run_result = _get_expected_dry_run_result(
            build_env, expect_tagged_outputs=True
        )
        committed_locked_requirements = _collect_locked_requirements(build_env)
        # Create and link the layer build environments
        build_env.create_environments(lock=True)
        # Don't even try to continue if the environments aren't properly linked
        self.check_build_environments(self.build_env.all_environments())
        # Test stage: ensure lock files can be regenerated without alteration
        generated_locked_requirements = _collect_locked_requirements(build_env)
        export_locked_requirements = True
        subtests_started += 1
        with self.subTest("Ensure lock files are reproducible"):
            self.assertEqual(
                generated_locked_requirements, committed_locked_requirements
            )
            export_locked_requirements = self.export_on_success  # Only export if forced
            subtests_passed += 1
        if export_locked_requirements:
            # Lock files will already have been written back to the source tree location
            # Also export them to the CI test artifact upload path (if set)
            _export_locked_requirements(
                artifact_export_path,
                build_env,
                list(generated_locked_requirements.keys()),
            )
        # Test stage: ensure environments can be populated without building the artifacts
        build_env.create_environments()  # Use committed lock files
        subtests_started += 1
        with self.subTest("Ensure archive publication requests are reproducible"):
            # Check generation of untagged archive names
            dry_run_result = build_env.publish_artifacts(dry_run=True)[1]
            self.assertEqual(dry_run_result, expected_dry_run_result)
            # Check generation of tagged archive names
            tagged_dry_run_result = build_env.publish_artifacts(
                dry_run=True, tag_outputs=True
            )[1]
            self.assertEqual(tagged_dry_run_result, expected_tagged_dry_run_result)
            # Dry run metadata may be incorrect because the expected outputs are being updated,
            # so always continue on and execute the full archive publication subtest
            subtests_passed += 1
        subtests_started += 1
        with self.subTest(
            "Ensure dry run builds do not update lock files or manifests"
        ):
            # No changes to lock files
            post_rebuild_locked_requirements = _collect_locked_requirements(build_env)
            self.assertEqual(
                post_rebuild_locked_requirements, generated_locked_requirements
            )
            subtests_passed += 1
        # Test stage: ensure built artifacts have the expected manifest contents
        manifest_path, snippet_paths, archive_paths = build_env.publish_artifacts()
        export_published_archives = True
        subtests_started += 1
        with self.subTest("Ensure artifact metadata is reproducible"):
            # Generated metadata should match committed reference metadata
            generated_archive_metadata = ManifestData(
                manifest_path.parent, snippet_paths
            )
            self.assertEqual(
                generated_archive_metadata.combined_data,
                expected_archive_metadata.combined_data,
            )
            self.assertCountEqual(
                generated_archive_metadata.snippet_data,
                expected_archive_metadata.snippet_data,
            )
            # Archive should be emitted for every environment defined for this platform
            num_environments = len(list(build_env.all_environments()))
            self.assertEqual(len(archive_paths), num_environments)
            export_published_archives = self.export_on_success  # Only export if forced
            # No changes to lock files
            post_publish_locked_requirements = _collect_locked_requirements(build_env)
            self.assertEqual(
                post_publish_locked_requirements, generated_locked_requirements
            )
            subtests_passed += 1
        if export_published_archives:
            # Export manifests and archives to the CI test artifact upload path (if set)
            # Also write manifests back to the source tree location for local updates
            _export_archives(
                artifact_export_path,
                build_env,
                manifest_path,
                snippet_paths,
                archive_paths,
            )
        # Test stage: ensure exported environments allow launch module execution
        subtests_started += 1
        with self.subTest("Check environment export"):
            export_path = self.working_path / "_export🦎"
            export_result = build_env.export_environments(export_path)
            self.check_environment_exports(export_path, export_result)
            subtests_passed += 1

        # Work aroung pytest-subtests not failing the test case when subtests fail
        # https://github.com/pytest-dev/pytest-subtests/issues/76
        self.assertEqual(
            subtests_passed, subtests_started, "Fail due to failed subtest(s)"
        )

    def test_default_operation_selection(self) -> None:
        subtests_started = subtests_passed = 0  # Track subtest failures
        build_env = self.build_env
        # Test default state
        for env in build_env.all_environments():
            subtests_started += 1
            with self.subTest(env=env.env_name):
                self.assertIsNone(env.want_lock, "want_lock should be None")
                self.assertTrue(env.want_build, "want_build should be True")
                self.assertTrue(env.want_publish, "want_publish should be True")
                subtests_passed += 1
        self.assertEqual(
            subtests_passed, subtests_started, "Fail due to failed subtest(s)"
        )

    def test_operation_selection(self) -> None:
        subtests_started = subtests_passed = 0  # Track subtest failures
        requested_operations = (
            (False, False, False),  # Don't actually do anything
            (True, False, False),  # Just lock
            (True, True, False),  # Lock and build
            (None, None, True),  # Publish (locking and building if needed)
            (False, False, True),  # Publish (without modification to current state)
            (True, True, True),  # Lock, build, and publish
        )
        build_env = self.build_env
        for requested in requested_operations:
            want_lock, want_build, want_publish = requested
            build_env.select_operations(want_lock, want_build, want_publish)
            for env in build_env.all_environments():
                subtests_started += 1
                with self.subTest(env=env.env_name, requested=requested):
                    self.assertEqual(env.want_lock, want_lock, "want_lock mismatch")
                    self.assertEqual(env.want_build, want_build, "want_build mismatch")
                    self.assertEqual(
                        env.want_publish, want_publish, "want_publish mismatch"
                    )
                    subtests_passed += 1
        self.assertEqual(
            subtests_passed, subtests_started, "Fail due to failed subtest(s)"
        )

    def test_get_unmatched_patterns(self) -> None:
        build_env = self.build_env
        matching = ["app-*", "*@*", "framework-*", "app-scipy-import"]
        self.assertEqual(build_env.get_unmatched_patterns(matching), [])
        unknown = ["unknown", "app-?", "*-app"]
        self.assertEqual(build_env.get_unmatched_patterns(unknown), unknown)
        combined = sorted(matching + unknown)
        self.assertEqual(build_env.get_unmatched_patterns(combined), sorted(unknown))

    def test_layer_selection(self) -> None:
        subtests_started = subtests_passed = 0  # Track subtest failures
        included = ["framework-sklearn"]
        dependencies = ["cpython@3.12"]
        derived = ["app-sklearn-import"]
        build_env = self.build_env

        build_env.select_layers(included, lock=True)
        for env in build_env.all_environments():
            subtests_started += 1
            env_name = env.env_name
            with self.subTest(env=env_name):
                if env_name in included:
                    self.assertTrue(
                        env.want_lock, "want_lock not set for included layer"
                    )
                    self.assertTrue(
                        env.want_build, "want_build not set for included layer"
                    )
                    self.assertTrue(
                        env.want_publish, "want_publish not set for included layer"
                    )
                elif env_name in dependencies:
                    self.assertIsNone(
                        env.want_lock, "want_lock is not None for dependency"
                    )
                    self.assertIsNone(
                        env.want_build, "want_build is not None for dependency"
                    )
                    self.assertFalse(
                        env.want_publish, "want_publish is set for dependency"
                    )
                elif env_name in derived:
                    self.assertTrue(
                        env.want_lock, "want_lock not set for derived layer"
                    )
                    self.assertTrue(
                        env.want_build, "want_build not set for derived layer"
                    )
                    self.assertTrue(
                        env.want_publish, "want_publish not set for derived layer"
                    )
                else:
                    self.assertFalse(env.want_lock, "want_lock set for excluded layer")
                    self.assertFalse(
                        env.want_build, "want_build set for excluded layer"
                    )
                    self.assertFalse(
                        env.want_publish, "want_publish set for excluded layer"
                    )
                subtests_passed += 1
        self.assertEqual(
            subtests_passed, subtests_started, "Fail due to failed subtest(s)"
        )


# TODO: Add test case for cleaning an existing build environment
# TODO: Add test case that confirms operation & layer selection has the desired effect
# TODO: Add more layer selection test cases beyond the current one (including derivation)<|MERGE_RESOLUTION|>--- conflicted
+++ resolved
@@ -265,91 +265,12 @@
         self.artifact_export_path = get_artifact_export_path()
         self.export_on_success = force_artifact_export()
 
-<<<<<<< HEAD
-    # TODO: Refactor to share the environment checking code with test_minimal_project
-    def assertSysPathEntry(self, expected: str, env_sys_path: Sequence[str]) -> None:
-        self.assertTrue(
-            any(expected in path_entry for path_entry in env_sys_path),
-            f"No entry containing {expected!r} found in {env_sys_path}",
-        )
-
-    T = TypeVar("T", bound=Mapping[str, Any])
-
-    def check_deployed_environments(
-        self,
-        layered_metadata: dict[str, Sequence[T]],
-        get_exported_python: Callable[[T], tuple[str, Path, list[str]]],
-    ) -> None:
-        for rt_env in layered_metadata["runtimes"]:
-            deployed_name, _, env_sys_path = get_exported_python(rt_env)
-            self.assertTrue(env_sys_path)  # Environment should have sys.path entries
-            # Runtime environment layer should be completely self-contained
-            self.assertTrue(
-                all(deployed_name in path_entry for path_entry in env_sys_path),
-                f"Path outside {deployed_name} in {env_sys_path}",
-            )
-        for fw_env in layered_metadata["frameworks"]:
-            deployed_name, _, env_sys_path = get_exported_python(fw_env)
-            self.assertTrue(env_sys_path)  # Environment should have sys.path entries
-            # Framework and runtime should both appear in sys.path
-            runtime_name = fw_env["runtime_name"]
-            short_runtime_name = ".".join(runtime_name.split(".")[:2])
-            self.assertSysPathEntry(deployed_name, env_sys_path)
-            self.assertSysPathEntry(short_runtime_name, env_sys_path)
-        for app_env in layered_metadata["applications"]:
-            deployed_name, env_python, env_sys_path = get_exported_python(app_env)
-            self.assertTrue(env_sys_path)  # Environment should have sys.path entries
-            # Application, frameworks and runtime should all appear in sys.path
-            runtime_name = app_env["runtime_name"]
-            short_runtime_name = ".".join(runtime_name.split(".")[:2])
-            self.assertSysPathEntry(deployed_name, env_sys_path)
-            self.assertTrue(
-                any(deployed_name in path_entry for path_entry in env_sys_path),
-                f"No entry containing {deployed_name} found in {env_sys_path}",
-            )
-            for fw_env_name in app_env["required_layers"]:
-                self.assertSysPathEntry(fw_env_name, env_sys_path)
-            self.assertSysPathEntry(short_runtime_name, env_sys_path)
-            # Launch module should be executable
-            launch_module = app_env["app_launch_module"]
-            launch_result = run_module(env_python, launch_module)
-            self.assertEqual(
-                launch_result.stdout.strip(),
-                "Environment launch module executed successfully",
-            )
-            self.assertEqual(launch_result.stderr, "")
-
-    def check_environment_exports(
-        self, export_path: Path, export_paths: ExportedEnvironmentPaths
-    ) -> None:
-        metadata_path, snippet_paths, env_paths = export_paths
-        exported_manifests = ManifestData(metadata_path, snippet_paths)
-        deployed_name_to_path: dict[str, Path] = {}
-        for env_metadata, env_path in zip(exported_manifests.snippet_data, env_paths):
-            self.assertTrue(env_path.exists())
-            deployed_name = EnvNameDeploy(env_metadata["install_target"])
-            self.assertEqual(env_path, export_path / deployed_name)
-            deployed_name_to_path[deployed_name] = env_path
-        layered_metadata = exported_manifests.combined_data["layers"]
-
-        def get_exported_python(
-            env: ExportMetadata,
-        ) -> tuple[EnvNameDeploy, Path, list[str]]:
-            deployed_name = env["install_target"]
-            env_path = deployed_name_to_path[deployed_name]
-            env_python = get_env_python(env_path)
-            env_sys_path = get_sys_path(env_python)
-            return deployed_name, env_python, env_sys_path
-
-        self.check_deployed_environments(layered_metadata, get_exported_python)
-=======
     def test_create_environments(self) -> None:
         # Fast test to check the links between build envs are set up correctly
         # (if this fails, there's no point even trying to full slow test case)
         build_env = self.build_env
         build_env.create_environments()
         self.check_build_environments(self.build_env.all_environments())
->>>>>>> b960f32a
 
     @pytest.mark.slow
     @pytest.mark.expected_output
