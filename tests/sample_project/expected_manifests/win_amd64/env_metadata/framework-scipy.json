{
  "archive_build": 1,
  "archive_hashes": {
<<<<<<< HEAD
    "sha256": "643389d3e7f7c37fdf768ca02377f7e2ab019e7c0f6a448e6f61d40c390ce572"
  },
  "archive_name": "framework-scipy@1.zip",
  "archive_size": 45084834,
  "install_target": "framework-scipy@1",
=======
    "sha256": "71146182f2bcf36ed9af674ac146ee32228e8d0a2890fb9c51ebd87e7fe58b45"
  },
  "archive_name": "framework-scipy.zip",
  "archive_size": 45080726,
  "install_target": "framework-scipy",
>>>>>>> b960f32a
  "layer_name": "framework-scipy",
  "lock_version": 1,
  "locked_at": "2024-10-15T10:24:35.999197+00:00",
  "requirements_hash": "sha256:9aba38b5efe287f35d58825dce6b1c47ed556b930056e6edc00ca9e1a165796b",
  "runtime_name": "cpython@3.11.10",
  "target_platform": "win_amd64"
}<|MERGE_RESOLUTION|>--- conflicted
+++ resolved
@@ -1,19 +1,11 @@
 {
   "archive_build": 1,
   "archive_hashes": {
-<<<<<<< HEAD
-    "sha256": "643389d3e7f7c37fdf768ca02377f7e2ab019e7c0f6a448e6f61d40c390ce572"
-  },
-  "archive_name": "framework-scipy@1.zip",
-  "archive_size": 45084834,
-  "install_target": "framework-scipy@1",
-=======
     "sha256": "71146182f2bcf36ed9af674ac146ee32228e8d0a2890fb9c51ebd87e7fe58b45"
   },
   "archive_name": "framework-scipy.zip",
   "archive_size": 45080726,
   "install_target": "framework-scipy",
->>>>>>> b960f32a
   "layer_name": "framework-scipy",
   "lock_version": 1,
   "locked_at": "2024-10-15T10:24:35.999197+00:00",
