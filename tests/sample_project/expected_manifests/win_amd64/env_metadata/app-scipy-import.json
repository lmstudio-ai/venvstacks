--- conflicted
+++ resolved
@@ -3,24 +3,16 @@
   "app_launch_module_hash": "sha256:d806d778921ad216c1f950886d27b4b77e5561fe3467046fec258805980cc6d1",
   "archive_build": 1,
   "archive_hashes": {
-<<<<<<< HEAD
-    "sha256": "e987f9c43f8df61602699686e28f5178e7547c509e3d838285d7c22d995974b3"
-  },
-  "archive_name": "app-scipy-import@1.zip",
-  "archive_size": 254660,
-  "install_target": "app-scipy-import@1",
-=======
     "sha256": "3f4e2a19a1611db1139f9e68a268a963dd30139690ee6d8325896265007bf823"
   },
   "archive_name": "app-scipy-import.zip",
   "archive_size": 256621,
   "install_target": "app-scipy-import",
->>>>>>> b960f32a
   "layer_name": "app-scipy-import",
   "lock_version": 1,
   "locked_at": "2024-10-15T10:24:36.386938+00:00",
   "required_layers": [
-    "framework-scipy@1"
+    "framework-scipy"
   ],
   "requirements_hash": "sha256:9aba38b5efe287f35d58825dce6b1c47ed556b930056e6edc00ca9e1a165796b",
   "runtime_name": "cpython@3.11.10",
