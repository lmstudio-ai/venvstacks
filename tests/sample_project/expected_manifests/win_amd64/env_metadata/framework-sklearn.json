{
  "archive_build": 1,
  "archive_hashes": {
<<<<<<< HEAD
    "sha256": "dd67aa8431b52d526fdb1eeb6109a30f44d36d1b56356590e9bb96ad474d71be"
  },
  "archive_name": "framework-sklearn.zip",
  "archive_size": 56185742,
=======
    "sha256": "74549eb9c5252b7f91cf573811b71d8d703b6cd840932f7dbdddb9e3d03ccaee"
  },
  "archive_name": "framework-sklearn.zip",
  "archive_size": 56188134,
>>>>>>> b960f32a
  "install_target": "framework-sklearn",
  "layer_name": "framework-sklearn",
  "lock_version": 1,
  "locked_at": "2024-10-15T10:24:36.193328+00:00",
  "requirements_hash": "sha256:52d03445e70ccc0f6f3fe8523185f9f4b0b2795b83927d8703fba35fdc82bf62",
  "runtime_name": "cpython@3.12.7",
  "target_platform": "win_amd64"
}<|MERGE_RESOLUTION|>--- conflicted
+++ resolved
@@ -1,17 +1,10 @@
 {
   "archive_build": 1,
   "archive_hashes": {
-<<<<<<< HEAD
-    "sha256": "dd67aa8431b52d526fdb1eeb6109a30f44d36d1b56356590e9bb96ad474d71be"
-  },
-  "archive_name": "framework-sklearn.zip",
-  "archive_size": 56185742,
-=======
     "sha256": "74549eb9c5252b7f91cf573811b71d8d703b6cd840932f7dbdddb9e3d03ccaee"
   },
   "archive_name": "framework-sklearn.zip",
   "archive_size": 56188134,
->>>>>>> b960f32a
   "install_target": "framework-sklearn",
   "layer_name": "framework-sklearn",
   "lock_version": 1,
