--- conflicted
+++ resolved
@@ -1,17 +1,10 @@
 {
   "archive_build": 1,
   "archive_hashes": {
-<<<<<<< HEAD
-    "sha256": "ff79b5b4d9c7546d2c3c05313877c66c501c38eb1d48eed148237a65fc54bbbf"
-  },
-  "archive_name": "cpython@3.12.zip",
-  "archive_size": 45864483,
-=======
     "sha256": "85017932199a87b59bf17432f21c9ddf08361663a1cdf363c5d014146c3c754c"
   },
   "archive_name": "cpython@3.12.zip",
   "archive_size": 45867018,
->>>>>>> b960f32a
   "install_target": "cpython@3.12",
   "layer_name": "cpython@3.12",
   "lock_version": 1,
