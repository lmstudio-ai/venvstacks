--- conflicted
+++ resolved
@@ -1,17 +1,10 @@
 {
   "archive_build": 1,
   "archive_hashes": {
-<<<<<<< HEAD
-    "sha256": "050eca5f2fa105b2750cd2a6b3de51310ca8e5ac453f843d2198629e5aa8f13d"
-  },
-  "archive_name": "framework-http-client.zip",
-  "archive_size": 817511,
-=======
     "sha256": "8b5f396783d7c583cb2202a7bf791b46257b59473be4f12b1583907f4bf931b2"
   },
   "archive_name": "framework-http-client.zip",
   "archive_size": 819935,
->>>>>>> b960f32a
   "install_target": "framework-http-client",
   "layer_name": "framework-http-client",
   "lock_version": 1,
