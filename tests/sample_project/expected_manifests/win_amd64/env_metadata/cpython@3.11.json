--- conflicted
+++ resolved
@@ -1,17 +1,10 @@
 {
   "archive_build": 1,
   "archive_hashes": {
-<<<<<<< HEAD
-    "sha256": "96810b28fc38dfd207fe6d3ff30b89f3fbf34f519fbe3a1337c035abdfed714b"
-  },
-  "archive_name": "cpython@3.11.zip",
-  "archive_size": 46592251,
-=======
     "sha256": "66095910a186e59d023ca357ccd0fbe7c464722f191786f6d090af6769bb5dd9"
   },
   "archive_name": "cpython@3.11.zip",
   "archive_size": 46594787,
->>>>>>> b960f32a
   "install_target": "cpython@3.11",
   "layer_name": "cpython@3.11",
   "lock_version": 1,
