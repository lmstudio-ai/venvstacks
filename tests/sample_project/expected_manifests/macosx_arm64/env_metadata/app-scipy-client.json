{
  "app_launch_module": "scipy_client",
  "app_launch_module_hash": "sha256/bbe4da6de13a8f13a05cdd2bb3b90884861a6636b1450248d03aea799a7fc828",
  "archive_build": 1,
  "archive_hashes": {
<<<<<<< HEAD
    "sha256": "1c47823146319078f9f7fc5d27605205c9d99449d85b7719fe9e21ec39dea457"
  },
  "archive_name": "app-scipy-client.tar.xz",
  "archive_size": 1488,
=======
    "sha256": "bf065fe724e53e03886117ff0a7d61e29910da9c46b4a14799581cfc1238c77f"
  },
  "archive_name": "app-scipy-client.tar.xz",
  "archive_size": 2980,
>>>>>>> b960f32a
  "install_target": "app-scipy-client",
  "layer_name": "app-scipy-client",
  "lock_version": 1,
  "locked_at": "2024-10-15T10:23:33.147967+00:00",
  "required_layers": [
    "framework-scipy@1",
    "framework-http-client"
  ],
  "requirements_hash": "sha256:fb8a843c694d03d7ee74b457cdac2bd82b6b439de0ed308d72fe698c6c9c6cf4",
  "runtime_name": "cpython@3.11",
  "target_platform": "macosx_arm64"
}<|MERGE_RESOLUTION|>--- conflicted
+++ resolved
@@ -3,23 +3,16 @@
   "app_launch_module_hash": "sha256/bbe4da6de13a8f13a05cdd2bb3b90884861a6636b1450248d03aea799a7fc828",
   "archive_build": 1,
   "archive_hashes": {
-<<<<<<< HEAD
-    "sha256": "1c47823146319078f9f7fc5d27605205c9d99449d85b7719fe9e21ec39dea457"
-  },
-  "archive_name": "app-scipy-client.tar.xz",
-  "archive_size": 1488,
-=======
     "sha256": "bf065fe724e53e03886117ff0a7d61e29910da9c46b4a14799581cfc1238c77f"
   },
   "archive_name": "app-scipy-client.tar.xz",
   "archive_size": 2980,
->>>>>>> b960f32a
   "install_target": "app-scipy-client",
   "layer_name": "app-scipy-client",
   "lock_version": 1,
   "locked_at": "2024-10-15T10:23:33.147967+00:00",
   "required_layers": [
-    "framework-scipy@1",
+    "framework-scipy",
     "framework-http-client"
   ],
   "requirements_hash": "sha256:fb8a843c694d03d7ee74b457cdac2bd82b6b439de0ed308d72fe698c6c9c6cf4",
