{
  "layers": {
    "applications": [
      {
        "app_launch_module": "scipy_import",
        "app_launch_module_hash": "sha256:d806d778921ad216c1f950886d27b4b77e5561fe3467046fec258805980cc6d1",
        "archive_build": 1,
        "archive_hashes": {
<<<<<<< HEAD
          "sha256": "066c98a2355bf314ebdd66c9eaf5d01514cf9b738d761aefaefe6dd57154b6b3"
        },
        "archive_name": "app-scipy-import@1.tar.xz",
        "archive_size": 1392,
        "install_target": "app-scipy-import@1",
=======
          "sha256": "3ab7e8458a233e96790809ad0437209bcbf1823d7883220a44554b1c3fd51afa"
        },
        "archive_name": "app-scipy-import.tar.xz",
        "archive_size": 2896,
        "install_target": "app-scipy-import",
>>>>>>> b960f32a
        "layer_name": "app-scipy-import",
        "lock_version": 1,
        "locked_at": "2024-10-15T10:23:33.121208+00:00",
        "required_layers": [
          "framework-scipy@1"
        ],
        "requirements_hash": "sha256:36b0dbfec94b7de6507f348f0823cd02fdca2ea79eeafe92d571c26ae347d150",
        "runtime_name": "cpython@3.11",
        "target_platform": "macosx_arm64"
      },
      {
        "app_launch_module": "scipy_client",
        "app_launch_module_hash": "sha256/bbe4da6de13a8f13a05cdd2bb3b90884861a6636b1450248d03aea799a7fc828",
        "archive_build": 1,
        "archive_hashes": {
<<<<<<< HEAD
          "sha256": "1c47823146319078f9f7fc5d27605205c9d99449d85b7719fe9e21ec39dea457"
        },
        "archive_name": "app-scipy-client.tar.xz",
        "archive_size": 1488,
=======
          "sha256": "bf065fe724e53e03886117ff0a7d61e29910da9c46b4a14799581cfc1238c77f"
        },
        "archive_name": "app-scipy-client.tar.xz",
        "archive_size": 2980,
>>>>>>> b960f32a
        "install_target": "app-scipy-client",
        "layer_name": "app-scipy-client",
        "lock_version": 1,
        "locked_at": "2024-10-15T10:23:33.147967+00:00",
        "required_layers": [
          "framework-scipy@1",
          "framework-http-client"
        ],
        "requirements_hash": "sha256:fb8a843c694d03d7ee74b457cdac2bd82b6b439de0ed308d72fe698c6c9c6cf4",
        "runtime_name": "cpython@3.11",
        "target_platform": "macosx_arm64"
      }
    ],
    "frameworks": [
      {
        "archive_build": 1,
        "archive_hashes": {
<<<<<<< HEAD
          "sha256": "b201312705774dc3b748e71ac27fefbf54d750c11618b8048303cf84ea43713b"
        },
        "archive_name": "framework-scipy@1.tar.xz",
        "archive_size": 15074628,
        "install_target": "framework-scipy@1",
=======
          "sha256": "6872599275f0b5448926033968ba5f3467b07bf09ac19af8538975a39bf7b712"
        },
        "archive_name": "framework-scipy.tar.xz",
        "archive_size": 15078848,
        "install_target": "framework-scipy",
>>>>>>> b960f32a
        "layer_name": "framework-scipy",
        "lock_version": 1,
        "locked_at": "2024-10-15T10:23:32.960668+00:00",
        "requirements_hash": "sha256:36b0dbfec94b7de6507f348f0823cd02fdca2ea79eeafe92d571c26ae347d150",
        "runtime_name": "cpython@3.11",
        "target_platform": "macosx_arm64"
      },
      {
        "archive_build": 1,
        "archive_hashes": {
          "sha256": "a51ee3b3a25b0cb03044f2f9d23078f1c8982a1438a5510d655c628f71bd4f03"
        },
        "archive_name": "framework-sklearn.tar.xz",
        "archive_size": 20689024,
        "install_target": "framework-sklearn",
        "layer_name": "framework-sklearn",
        "lock_version": 1,
        "locked_at": "2024-10-15T10:23:33.041734+00:00",
        "requirements_hash": "sha256:600b3bc658d940b756d5917e6fb7dec3431c5ce4ebc878f5d031e74f3ebdb7a9",
        "runtime_name": "cpython@3.12",
        "target_platform": "macosx_arm64"
      },
      {
        "archive_build": 1,
        "archive_hashes": {
          "sha256": "37f1d87e0e1a06f0ff86b288565cc1fc4d8d6b33f53e229a3f87d163b4b2d793"
        },
        "archive_name": "framework-http-client.tar.xz",
        "archive_size": 363928,
        "install_target": "framework-http-client",
        "layer_name": "framework-http-client",
        "lock_version": 1,
        "locked_at": "2024-10-15T10:23:33.094515+00:00",
        "requirements_hash": "sha256:c9668bc44dcd9728f98686cb7d72b4cdfc3c3ed44512d29b279a484723c9525a",
        "runtime_name": "cpython@3.11",
        "target_platform": "macosx_arm64"
      }
    ],
    "runtimes": [
      {
        "archive_build": 1,
        "archive_hashes": {
          "sha256": "b23a9bda7297579207664e52f657ffb59a378f47cf2ae7c336f1ad3a56549ad1"
        },
        "archive_name": "cpython@3.11.tar.xz",
        "archive_size": 14967236,
        "install_target": "cpython@3.11",
        "layer_name": "cpython@3.11",
        "lock_version": 1,
        "locked_at": "2024-10-15T10:23:32.798085+00:00",
        "requirements_hash": "sha256:8a2182bfe08ff2478e3fe614e4769fce8fa5fa2ea010a2976c8f74d5396fa706",
        "runtime_name": "cpython@3.11.10",
        "target_platform": "macosx_arm64"
      },
      {
        "archive_build": 1,
        "archive_hashes": {
          "sha256": "2c598215a16b22911bc8ae79fcb79a611d56d9f02076fa9c716f4217e29cbe48"
        },
        "archive_name": "cpython@3.12.tar.xz",
        "archive_size": 13600984,
        "install_target": "cpython@3.12",
        "layer_name": "cpython@3.12",
        "lock_version": 1,
        "locked_at": "2024-10-15T10:23:32.881474+00:00",
        "requirements_hash": "sha256:8a2182bfe08ff2478e3fe614e4769fce8fa5fa2ea010a2976c8f74d5396fa706",
        "runtime_name": "cpython@3.12.7",
        "target_platform": "macosx_arm64"
      }
    ]
  }
}<|MERGE_RESOLUTION|>--- conflicted
+++ resolved
@@ -6,24 +6,16 @@
         "app_launch_module_hash": "sha256:d806d778921ad216c1f950886d27b4b77e5561fe3467046fec258805980cc6d1",
         "archive_build": 1,
         "archive_hashes": {
-<<<<<<< HEAD
-          "sha256": "066c98a2355bf314ebdd66c9eaf5d01514cf9b738d761aefaefe6dd57154b6b3"
-        },
-        "archive_name": "app-scipy-import@1.tar.xz",
-        "archive_size": 1392,
-        "install_target": "app-scipy-import@1",
-=======
           "sha256": "3ab7e8458a233e96790809ad0437209bcbf1823d7883220a44554b1c3fd51afa"
         },
         "archive_name": "app-scipy-import.tar.xz",
         "archive_size": 2896,
         "install_target": "app-scipy-import",
->>>>>>> b960f32a
         "layer_name": "app-scipy-import",
         "lock_version": 1,
         "locked_at": "2024-10-15T10:23:33.121208+00:00",
         "required_layers": [
-          "framework-scipy@1"
+          "framework-scipy"
         ],
         "requirements_hash": "sha256:36b0dbfec94b7de6507f348f0823cd02fdca2ea79eeafe92d571c26ae347d150",
         "runtime_name": "cpython@3.11",
@@ -34,23 +26,16 @@
         "app_launch_module_hash": "sha256/bbe4da6de13a8f13a05cdd2bb3b90884861a6636b1450248d03aea799a7fc828",
         "archive_build": 1,
         "archive_hashes": {
-<<<<<<< HEAD
-          "sha256": "1c47823146319078f9f7fc5d27605205c9d99449d85b7719fe9e21ec39dea457"
-        },
-        "archive_name": "app-scipy-client.tar.xz",
-        "archive_size": 1488,
-=======
           "sha256": "bf065fe724e53e03886117ff0a7d61e29910da9c46b4a14799581cfc1238c77f"
         },
         "archive_name": "app-scipy-client.tar.xz",
         "archive_size": 2980,
->>>>>>> b960f32a
         "install_target": "app-scipy-client",
         "layer_name": "app-scipy-client",
         "lock_version": 1,
         "locked_at": "2024-10-15T10:23:33.147967+00:00",
         "required_layers": [
-          "framework-scipy@1",
+          "framework-scipy",
           "framework-http-client"
         ],
         "requirements_hash": "sha256:fb8a843c694d03d7ee74b457cdac2bd82b6b439de0ed308d72fe698c6c9c6cf4",
@@ -62,19 +47,11 @@
       {
         "archive_build": 1,
         "archive_hashes": {
-<<<<<<< HEAD
-          "sha256": "b201312705774dc3b748e71ac27fefbf54d750c11618b8048303cf84ea43713b"
-        },
-        "archive_name": "framework-scipy@1.tar.xz",
-        "archive_size": 15074628,
-        "install_target": "framework-scipy@1",
-=======
           "sha256": "6872599275f0b5448926033968ba5f3467b07bf09ac19af8538975a39bf7b712"
         },
         "archive_name": "framework-scipy.tar.xz",
         "archive_size": 15078848,
         "install_target": "framework-scipy",
->>>>>>> b960f32a
         "layer_name": "framework-scipy",
         "lock_version": 1,
         "locked_at": "2024-10-15T10:23:32.960668+00:00",
