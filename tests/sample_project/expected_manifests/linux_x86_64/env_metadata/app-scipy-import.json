--- conflicted
+++ resolved
@@ -3,24 +3,16 @@
   "app_launch_module_hash": "sha256:d806d778921ad216c1f950886d27b4b77e5561fe3467046fec258805980cc6d1",
   "archive_build": 1,
   "archive_hashes": {
-<<<<<<< HEAD
-    "sha256": "30169e6d298e1fc3d4cba0d9b07da0e835ab4e0dfd82ab4b4eabd28e79432d9c"
-  },
-  "archive_name": "app-scipy-import@1.tar.xz",
-  "archive_size": 1416,
-  "install_target": "app-scipy-import@1",
-=======
     "sha256": "8d69cfe0f408ba396dde664cd58c18b4541e6937f470e6e4f06a03d6ec069e46"
   },
   "archive_name": "app-scipy-import.tar.xz",
   "archive_size": 2912,
   "install_target": "app-scipy-import",
->>>>>>> b960f32a
   "layer_name": "app-scipy-import",
   "lock_version": 1,
   "locked_at": "2024-10-15T10:23:43.173589+00:00",
   "required_layers": [
-    "framework-scipy@1"
+    "framework-scipy"
   ],
   "requirements_hash": "sha256:36b0dbfec94b7de6507f348f0823cd02fdca2ea79eeafe92d571c26ae347d150",
   "runtime_name": "cpython@3.11",
