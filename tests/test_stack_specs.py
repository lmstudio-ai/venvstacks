--- conflicted
+++ resolved
@@ -71,49 +71,11 @@
         assert not hasattr(layer, "build_requirements")
 
 
-<<<<<<< HEAD
-EXPECTED_ERRORS = {
-    "error_inconsistent_runtimes.toml": (LayerSpecError, "inconsistent frameworks"),
-    "error_inconsistent_app_sources.toml": (
-        LayerSpecError,
-        "inconsistent source index override",
-    ),
-    "error_inconsistent_framework_sources.toml": (
-        LayerSpecError,
-        "inconsistent source index override",
-    ),
-    "error_inconsistent_runtime_sources.toml": (
-        LayerSpecError,
-        "inconsistent source index override",
-    ),
-    "error_launch_support_conflict.toml": (
-        LayerSpecError,
-        "'name'.*conflicts with.*'layer'",
-    ),
-    "error_layer_dep_C3_conflict.toml": (
-        LayerSpecError,
-        "linearization failed.*['layerC', 'layerD'].*['layerD', 'layerC']",
-    ),
-    "error_layer_dep_cycle.toml": (LayerSpecError, "unknown framework"),
-    "error_layer_dep_forward_reference.toml": (LayerSpecError, "unknown framework"),
-    "error_missing_launch_module.toml": (
-        LayerSpecError,
-        "launch module.*does not exist",
-    ),
-    "error_missing_support_modules.toml": (
-        LayerSpecError,
-        "support modules do not exist",
-    ),
-    "error_support_modules_conflict.toml": (
-        LayerSpecError,
-        "Conflicting support module names.*'layer'",
-    ),
-    "error_unknown_framework.toml": (LayerSpecError, "unknown framework"),
-    "error_unknown_runtime.toml": (LayerSpecError, "unknown runtime"),
-    "error_unknown_source_index.toml": (LayerSpecError, "unknown source index"),
-=======
 EXPECTED_STACK_SPEC_ERRORS = {
     "error_inconsistent_runtimes.toml": "inconsistent frameworks",
+    "error_inconsistent_app_sources.toml": "inconsistent source index override",
+    "error_inconsistent_framework_sources.toml": "inconsistent source index override",
+    "error_inconsistent_runtime_sources.toml": "inconsistent source index override",
     "error_launch_support_conflict.toml": "'name'.*conflicts with.*'layer'",
     "error_layer_dep_C3_conflict.toml": "linearization failed.*['layerC', 'layerD'].*['layerD', 'layerC']",
     "error_layer_dep_cycle.toml": "unknown framework",
@@ -123,7 +85,7 @@
     "error_support_modules_conflict.toml": "Conflicting support module names.*'layer'",
     "error_unknown_framework.toml": "unknown framework",
     "error_unknown_runtime.toml": "unknown runtime",
->>>>>>> b36f72a7
+    "error_unknown_source_index.toml": "unknown source index",
 }
 
 
