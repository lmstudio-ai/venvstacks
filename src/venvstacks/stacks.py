--- conflicted
+++ resolved
@@ -179,6 +179,13 @@
     "win": "pc-windows-msvc",
 }
 
+# Support mapping platform compatibility tag prefixes to sys.platform values
+_SYS_PLATFORM_MARKERS = {
+    "win": "win32",
+    "macosx": "darwin",
+    "linux": "linux",
+}
+
 
 # Identify target platforms using strings based on
 # https://packaging.python.org/en/latest/specifications/platform-compatibility-tags/#basic-platform-tags
@@ -186,12 +193,12 @@
 class TargetPlatforms(StrEnum):
     """Enum for support target deployment platforms."""
 
-    WINDOWS = "win_amd64"
+    WINDOWS = "win_amd64"  # Tested in CI
     WINDOWS_ARM64 = "win_arm64"
-    LINUX = "linux_x86_64"
+    LINUX = "linux_x86_64"  # Tested in CI
     LINUX_AARCH64 = "linux_aarch64"
-    MACOS_APPLE = "macosx_arm64"
-    MACOS_INTEL = "macosx_x86_64"  # Note: not currently tested in CI!
+    MACOS_APPLE = "macosx_arm64"  # Tested in CI
+    MACOS_INTEL = "macosx_x86_64"
 
     @classmethod
     def get_all_target_platforms(cls) -> list[Self]:
@@ -217,12 +224,22 @@
         uv_platform = _UV_PYTHON_PLATFORM_NAMES.get(platform, platform)
         return f"{uv_arch}-{uv_platform}"
 
+    def _as_uv_target_environment(self) -> str:
+        target_os, _, machine = self.partition("_")
+        sys_platform = _SYS_PLATFORM_MARKERS[target_os]
+        return f"sys_platform == {sys_platform!r} and platform_machine == {machine!r}"
+
 
 TargetPlatform = (
     TargetPlatforms  # Use singular name when creating instances from values
 )
 _UV_PYTHON_PLATFORMS = {
     platform: platform._as_uv_python_platform()
+    for platform in TargetPlatforms.get_all_target_platforms()
+}
+
+_UV_TARGET_ENVIRONMENTS = {
+    platform: platform._as_uv_target_environment()
     for platform in TargetPlatforms.get_all_target_platforms()
 }
 
@@ -1092,50 +1109,6 @@
         return diagnostics
 
 
-<<<<<<< HEAD
-# Identify target platforms using strings based on
-# https://packaging.python.org/en/latest/specifications/platform-compatibility-tags/#basic-platform-tags
-# macOS target system API version info is omitted (as that will be set universally for macOS builds)
-
-
-_SYS_PLATFORM_MARKERS = {
-    "win": "win32",
-    "macosx": "darwin",
-    "linux": "linux",
-}
-
-
-class TargetPlatform(StrEnum):
-    """Enum for support target deployment platforms."""
-
-    WINDOWS = "win_amd64"
-    WINDOWS_ARM64 = "win_arm64"
-    LINUX = "linux_x86_64"
-    LINUX_AARCH64 = "linux_aarch64"
-    MACOS_APPLE = "macosx_arm64"
-    MACOS_INTEL = "macosx_x86_64"  # Note: not currently tested in CI!
-
-    @classmethod
-    def get_all_target_platforms(cls) -> list[Self]:
-        """Sorted list of all defined target platforms."""
-        return sorted(set(cls.__members__.values()))
-
-    def _as_environment_marker(self) -> str:
-        target_os, _, machine = self.partition("_")
-        sys_platform = _SYS_PLATFORM_MARKERS[target_os]
-        return f"sys_platform == {sys_platform!r} and platform_machine == {machine!r}"
-
-
-TargetPlatforms = TargetPlatform  # Use plural alias when the singular name reads oddly
-
-_TARGET_PLATFORM_MARKERS = {
-    platform: platform._as_environment_marker()
-    for platform in TargetPlatforms.get_all_target_platforms()
-}
-
-
-=======
->>>>>>> 47171969
 class LayerVariants(StrEnum):
     """Enum for defined layer variants."""
 
@@ -2278,7 +2251,7 @@
         uv_tool_config = index_config._common_config_uv.copy()
         uv_constraints = [str(pkg) for pkg in pinned_constraints]
         uv_tool_config["constraint-dependencies"] = uv_constraints
-        uv_environments = [_TARGET_PLATFORM_MARKERS[t] for t in env_spec.platforms]
+        uv_environments = [_UV_TARGET_ENVIRONMENTS[t] for t in env_spec.platforms]
         uv_tool_config["environments"] = uv_environments
         # No need to set required-environments, as env markers specify machine arch
         if layer_indexes:
