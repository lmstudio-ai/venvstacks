#!/bin/python3
"""Portable Python environment stacks.

Creates Python runtime, framework, and app environments based on ``venvstacks.toml``
"""

import csv
import dataclasses
import json
import logging
import os
import re
import shlex
import shutil
import subprocess
import sys
import sysconfig
import tempfile
import tomllib
import warnings

from abc import ABC, abstractmethod
from dataclasses import dataclass, field, replace as dc_replace
from datetime import datetime, timezone
from enum import StrEnum
from fnmatch import fnmatch
from functools import total_ordering
from itertools import chain
from pathlib import Path
from typing import (
    cast,
    overload,
    Any,
    Callable,
    ClassVar,
    Iterable,
    Iterator,
    Literal,
    Mapping,
    MutableMapping,
    NamedTuple,
    NewType,
    NoReturn,
    NotRequired,
    Self,
    Sequence,
    Set,
    TypeVar,
    TypedDict,
)
from urllib.parse import urlparse
from urllib.request import url2pathname

import tomlkit

from installer.records import parse_record_file
from packaging.markers import Marker
from packaging.requirements import InvalidRequirement, Requirement
from packaging.utils import NormalizedName, canonicalize_name
from packaging.version import Version

from . import pack_venv
from ._hash_content import hash_file_contents, hash_module, hash_strings
from ._injected import postinstall
from ._source_tree import SourceTreeContentFilter, get_default_source_filter
from ._ui import termui
from ._util import (
    as_normalized_path,
    capture_python_output,
    default_tarfile_filter,
    find_shared_libraries,
    map_symlink_targets,
    run_python_command,
    walk_path,
    StrPath,
    WINDOWS_BUILD as _WINDOWS_BUILD,
)

_API_STABILITY_WARNING = f"""\
The {__package__} API is NOT YET STABLE and is expected to change in future releases.
"""
# If the CLI submodule has been loaded first, assume it is the main application
# This avoids the CLI needing to explicitly suppress this warning
if f"{__package__}.cli" not in sys.modules:
    warnings.warn(_API_STABILITY_WARNING, FutureWarning)


class EnvStackError(Exception):
    """Common base class for all errors specific to managing environment stacks."""


class LayerSpecError(ValueError, EnvStackError):
    """Raised when an internal inconsistency is found in a layer specification."""


class BuildEnvError(RuntimeError, EnvStackError):
    """Raised when a build environment doesn't comply with process restrictions."""


class LayerLockError(RuntimeError, EnvStackError):
    """Raised when locking a layer fails."""


class LayerInstallationError(RuntimeError, EnvStackError):
    """Raised when installing packages into a layer fails."""


######################################################
# Console output
######################################################
_UI = termui.UI()
_LOG = logging.getLogger(__name__)

# General logging levels:
# Per-environment notices -> INFO
# Per-file (or other steps within environment) -> DEBUG

######################################################
# Filesystem and git helpers
######################################################

try:
    _fs_sync = os.sync  # type: ignore[attr-defined,unused-ignore]
except AttributeError:
    # No os.sync on Windows
    def _fs_sync() -> None:
        pass


def _get_path_mtime(fspath: StrPath) -> datetime | None:
    path = Path(fspath)
    if not path.exists():
        return None
    return datetime.fromtimestamp(path.lstat().st_mtime).astimezone()


def _format_as_utc(dt: datetime) -> str:
    return dt.astimezone(timezone.utc).isoformat()


def _format_json(data: Any) -> str:
    return json.dumps(data, indent=2, sort_keys=True)


def _write_json(target_path: Path, data: Any) -> None:
    formatted_data = _format_json(data)
    with target_path.open("w", encoding="utf-8", newline="\n") as f:
        f.write(formatted_data + "\n")


def _resolve_lexical_path(path: StrPath, base_path: Path, /) -> Path:
    # Ensure `~/...` paths are treated as absolute
    resolved_path = Path(path).expanduser()
    if not resolved_path.is_absolute():
        # Resolve paths relative to the given base path
        resolved_path = base_path / resolved_path
    # Avoid resolving symlinks (so they're respected when calculating relative paths)
    # but remove any `/../` segments
    return as_normalized_path(resolved_path)


######################################################
# Supported target platforms
######################################################


# Support mapping platform compatibility tags to uv platform identifiers as per
# https://docs.astral.sh/uv/reference/cli/#uv-pip-install--python-platform
# Note: this makes it explicit that the Linux stacks created by venvstacks
# are currently for GNU-based linux environments (Debian, Fedora, RHEL, etc)
# Enhancements such as a per-layer `linux_target` setting would be needed
# to allow emitting stacks for MUSL-based environments (such as Alpine)
_ARCH_ALIASES = {
    "arm64": "aarch64",
    "amd64": "x86_64",
}
_UV_PYTHON_PLATFORM_NAMES = {
    "linux": "unknown-linux-gnu",
    "macosx": "apple-darwin",
    "win": "pc-windows-msvc",
}
_UV_LINUX_TARGET_NAMES = {
    "glibc": "unknown-linux-gnu",
    # For https://github.com/lmstudio-ai/venvstacks/issues/340
    # "musl": "unknown-linux-musl",
}
_UV_LIBC_WHEEL_TAGS = {
    "glibc": "manylinux",
    # For https://github.com/lmstudio-ai/venvstacks/issues/340
    # "musl": "musllinux",
}

# Evaluate environment markers for cleaner layer locks and summaries
_ENV_KEYS_BY_PLATFORM = {
    "linux": {
        "os_name": "posix",
        "sys_platform": "linux",
        "platform_system": "Linux",
    },
    "macosx": {
        "os_name": "posix",
        "sys_platform": "darwin",
        "platform_system": "Darwin",
    },
    "win": {
        "os_name": "nt",
        "sys_platform": "win32",
        "platform_system": "Windows",
    },
}
_ENV_KEYS_BY_CPU_ARCH = {
    "aarch64": {
        "platform_machine": "aarch64",
    },
    "amd64": {
        # Windows-specific, and uses this capitalisation
        "platform_machine": "AMD64",
    },
    "arm64": {
        "platform_machine": "arm64",
    },
    "x86_64": {
        "platform_machine": "x86_64",
    },
}

# Support mapping platform compatibility tag prefixes to sys.platform values
_SYS_PLATFORM_MARKERS = {
    "win": "win32",
    "macosx": "darwin",
    "linux": "linux",
}


# Identify target platforms using strings based on
# https://packaging.python.org/en/latest/specifications/platform-compatibility-tags/#basic-platform-tags
# macOS target system API version info is omitted (as that will be set universally for macOS builds)
class TargetPlatform(StrEnum):
    """Enum for supported target deployment platforms."""

    WINDOWS = "win_amd64"  # Tested in CI
    WINDOWS_ARM64 = "win_arm64"
    LINUX = "linux_x86_64"  # Tested in CI
    LINUX_AARCH64 = "linux_aarch64"
    MACOS_APPLE = "macosx_arm64"  # Tested in CI
    MACOS_INTEL = "macosx_x86_64"

    @classmethod
    def get_all_target_platforms(cls) -> Sequence[Self]:
        """Sorted list of all defined target platforms."""
        return sorted(set(cls.__members__.values()))

<<<<<<< HEAD
    @classmethod
    def get_default_target_platforms(cls) -> Sequence[Self]:
        """List of the platforms targeted by default."""
        # Explicit cast needed because mypy doesn't correctly infer
        # that the enum entries are instances of the class being defined
        return cast(
            list[Self],
            [
                cls.LINUX,
                cls.LINUX_AARCH64,
                cls.MACOS_APPLE,
                # MACOS_INTEL is omitted by default as a legacy platform
                cls.WINDOWS,
                cls.WINDOWS_ARM64,
            ],
        )

    def _as_uv_python_platform(self) -> str:
=======
    @staticmethod
    def _parse_linux_target(linux_target: str | None) -> str:
        # Convert a layer spec linux target into a uv Python platform name
        # https://docs.astral.sh/uv/reference/cli/#uv-pip-install--python-platform
        if linux_target is None:
            return _UV_LINUX_TARGET_NAMES["glibc"]
        variant, has_version, version = linux_target.partition("@")
        if variant not in _UV_LINUX_TARGET_NAMES:
            expected_suffixes = sorted(_UV_LINUX_TARGET_NAMES)
            err = f"Linux libc variant must be one of {expected_suffixes}, not {variant!r}"
            raise ValueError(err)
        if not has_version:
            return _UV_LINUX_TARGET_NAMES[variant]
        libc_wheel_tag = _UV_LIBC_WHEEL_TAGS[variant]
        try:
            major, minor = map(int, version.split("."))
        except Exception:
            err = f"Linux libc version must be of the form 'X.Y', not {version!r}"
            raise ValueError(err) from None
        return f"{libc_wheel_tag}_{major}_{minor}"

    def _as_uv_python_platform(self, linux_target: str | None) -> str:
>>>>>>> 1ea5b056
        platform, _, arch = self.partition("_")
        uv_arch = _ARCH_ALIASES.get(arch, arch)
        if platform != "linux" or linux_target is None:
            uv_platform = _UV_PYTHON_PLATFORM_NAMES.get(platform, platform)
        else:
            uv_platform = self._parse_linux_target(linux_target)
        return f"{uv_arch}-{uv_platform}"

<<<<<<< HEAD
    def _as_uv_target_environment(self) -> str:
        target_os, _, machine = self.partition("_")
        sys_platform = _SYS_PLATFORM_MARKERS[target_os]
        if sys_platform == "win32" and machine == "amd64":
            # On Windows, sysconfig.get_platform() (platform tags) and
            # platform.machine() (environment markers) differ in casing
            machine = machine.upper()
        return f"sys_platform == {sys_platform!r} and platform_machine == {machine!r}"

=======
    def _get_marker_environment(
        self, py_version: str, py_implementation: str
    ) -> dict[str, str]:
        # CPython and PyPy both return mixed case names for platform.python_implementation(),
        # and use the lowercase version of the same name for sys.implementation.name
        # Note: any environment markers that check the value of platform_release,
        # platform_version, or implementation_version may cause problems
        # (as those field values aren't emulated when evaluating markers)
        env = {
            "implementation_name": py_implementation.lower(),
            "platform_python_implementation": py_implementation,
            "python_version": py_version.rpartition(".")[0],
            "python_full_version": py_version,
        }
        platform, _, arch = self.partition("_")
        env.update(_ENV_KEYS_BY_PLATFORM[platform])
        env.update(_ENV_KEYS_BY_CPU_ARCH[arch])
        return env
>>>>>>> 1ea5b056


<<<<<<< HEAD
_UV_PYTHON_PLATFORMS = {
    platform: platform._as_uv_python_platform()
    for platform in TargetPlatforms.get_all_target_platforms()
}
_UV_TARGET_ENVIRONMENTS = {
    platform: platform._as_uv_target_environment()
    for platform in TargetPlatforms.get_all_target_platforms()
}
=======
TargetPlatforms = TargetPlatform  # Use plural alias when the singular name reads oddly
>>>>>>> 1ea5b056


def get_build_platform() -> TargetPlatform:
    """Report target platform that matches the currently running system."""
    # Currently no need for cross-build support, so always query the running system
    # Examples: win_amd64, linux_x86_64, macosx-10_12-x86_64, macosx-10_12-arm64
    platform_name = sysconfig.get_platform().lower()
    if platform_name.startswith("macosx"):
        platform_os_name, *__, platform_arch = platform_name.split("-")
        if platform_arch.startswith("universal"):
            # Want to handle x86_64 and arm64 separately
            if sys.platform == "win32":
                assert False  # Ensure mypy knows `uname` won't be used on Windows
            platform_arch = os.uname().machine
        platform_name = f"{platform_os_name}_{platform_arch}"
    normalized_name = platform_name.replace("-", "_")
    return TargetPlatform(normalized_name)  # Let ValueError escape


######################################################
# Specifying package index access settings
######################################################


class _IndexDetails(TypedDict):
    name: NotRequired[str]
    url: str
    format: NotRequired[str]
    explicit: NotRequired[bool]


@dataclass
class PackageIndexConfig:
    """Python package index access configuration."""

    query_default_index: bool = True
    local_wheel_dirs: tuple[StrPath, ...] | None = field(repr=False, default=None)
    local_wheel_paths: list[Path] = field(init=False)

    # Tool specific config is implicitly queried and cached when loading a specification file
    _common_config_uv: dict[str, Any] = field(
        init=False, repr=False, default_factory=dict
    )
    _indexes: list[_IndexDetails] = field(init=False, repr=False, default_factory=list)
    _common_indexes: list[_IndexDetails] = field(
        init=False, repr=False, default_factory=list
    )
    _named_indexes: dict[str, _IndexDetails] = field(
        init=False, repr=False, default_factory=dict
    )
    _common_package_indexes: dict[NormalizedName, str] = field(
        init=False, repr=False, default_factory=dict
    )
    _uv_exclude_newer: datetime | None = field(init=False, repr=False, default=None)

    def __post_init__(self) -> None:
        local_wheel_dirs = self.local_wheel_dirs
        if isinstance(local_wheel_dirs, (str, Path)):
            # Strings and paths are iterable, so explicitly reject them instead of iterating
            err_msg = f"local_wheel_dirs must be a sequence of paths (got {local_wheel_dirs!r})"
            raise TypeError(err_msg)
        # Ensure local wheel dirs field can be safely copied (even if an iterator is passed in)
        if local_wheel_dirs:
            self.local_wheel_dirs = local_wheel_dirs = tuple(local_wheel_dirs)
            self.local_wheel_paths = [Path(wheel_dir) for wheel_dir in local_wheel_dirs]
        else:
            self.local_wheel_dirs = ()
            self.local_wheel_paths = []

    def copy(self) -> Self:
        """Create a copy of the index config with all internal caches cleared."""
        # dataclasses.replace resets `init=False` fields to their post-init values
        # This is desired here, as those fields cache usage dependent results
        return dc_replace(self)

    @classmethod
    def disabled(cls) -> Self:
        """Package index configuration that disallows package installation."""
        return cls(
            query_default_index=False,
            local_wheel_dirs=None,
        )

    def _get_uv_export_args(self, build_path: Path) -> list[str]:
        # Currently no config-dependent export-specific CLI args
        return []

    def _get_uv_lock_args(self, build_path: Path) -> list[str]:
        # Currently no config-dependent lock-specific CLI args
        return []

    def _get_uv_pip_install_args(
        self,
        build_path: Path,
        target_platform: TargetPlatform,
        linux_target: str | None,
    ) -> list[str]:
        # Instruct `uv` to potentially target older (or newer) platform versions
        # This respects MACOSX_DEPLOYMENT_TARGET on macOS and allows targeting
        # non-default libc versions on Linux
        uv_platform = target_platform._as_uv_python_platform(linux_target)
        return ["--python-platform", uv_platform]

    @staticmethod
    def _get_uv_input_config_path(spec_path: Path) -> Path:
        return spec_path.parent / "venvstacks.uv.toml"

    @staticmethod
    def _get_uv_config_path(build_path: Path) -> Path:
        return build_path / "uv.toml"

    def _resolve_lexical_paths(self, base_path: StrPath) -> None:
        """Lexically resolve paths in config relative to the given base path."""
        base_path = Path(base_path).absolute()
        self.local_wheel_paths[:] = [
            _resolve_lexical_path(path, base_path) for path in self.local_wheel_paths
        ]

    def _is_known_package_index(self, index_name: str) -> bool:
        if not self._common_config_uv:
            raise RuntimeError(
                "Tool config must be loaded before checking package index validity"
            )
        return index_name in self._named_indexes

    @staticmethod
    def _get_named_indexes(
        indexes: Iterable[_IndexDetails],
    ) -> dict[str, _IndexDetails]:
        named_indexes: dict[str, _IndexDetails] = {}
        for index_details in indexes:
            index_name = index_details.get("name")
            if not index_name:
                continue
            named_indexes[index_name] = index_details
        return named_indexes

    def _parse_raw_sources(
        self, raw_sources: dict[str, Any]
    ) -> dict[NormalizedName, str]:
        package_indexes: dict[NormalizedName, str] = {}
        for raw_dist_name, source_ref in raw_sources.items():
            index_name = source_ref.get("index", None)
            if index_name is None:
                msg = (
                    f"Common uv source config for {raw_dist_name} "
                    f"must be an index config, not {source_ref!r} "
                )
                raise LayerSpecError(msg)
            if not self._is_known_package_index(index_name):
                msg = (
                    f"Common uv source config for {raw_dist_name} "
                    f"references an unknown package index {index_name!r}"
                )
                raise LayerSpecError(msg)
            dist_name = canonicalize_name(raw_dist_name)
            if dist_name in package_indexes:
                msg = (
                    f"Common uv source config specifies multiple sources for {dist_name} "
                    f"after name normalization ({raw_dist_name} is the second entry)"
                )
                raise LayerSpecError(msg)
            package_indexes[dist_name] = index_name
        return package_indexes

    def _define_local_wheel_locations(self) -> Iterator[str]:
        return map(os.fspath, self.local_wheel_paths)

    def _load_common_tool_config(self, spec_path: Path) -> dict[str, Any]:
        # Loading the tool config couples this config instance to the given stack specification
        # (copying the config first allows a single index config to be used across multiple stacks)
        if self._common_config_uv:
            raise RuntimeError(
                "Attempted to reuse path index config with new spec path"
            )
        # Ensure paths are absolute. Relative input paths are left alone for config copying.
        self._resolve_lexical_paths(spec_path.parent)
        # Load the common uv config settings (including the package index priority and details)
        baseline_config_uv: dict[Any, Any] | None = None
        spec_config = tomlkit.parse(spec_path.read_text("utf-8"))
        inline_tool_config = spec_config.get("tool", None)
        if isinstance(inline_tool_config, dict):
            inline_uv_config = inline_tool_config.get("uv")
            if inline_uv_config is not None:
                # Unwrap to ensure all nested keys have the tool.uv prefix removed
                baseline_config_uv = inline_uv_config.unwrap()
        if baseline_config_uv is None:
            baseline_config_input_path = self._get_uv_input_config_path(spec_path)
            if baseline_config_input_path.exists():
                # Ensure the given baseline config file is valid TOML
                baseline_content = baseline_config_input_path.read_text("utf-8")
                baseline_config_uv = tomlkit.parse(baseline_content).unwrap()
            else:
                baseline_config_uv = {}
        raw_common_sources: dict[str, str] = baseline_config_uv.pop("sources", {})
        common_config_uv: dict[str, Any] = self._common_config_uv
        common_config_uv.update(baseline_config_uv)
        del baseline_config_uv
        if not self.query_default_index:
            common_config_uv["no-index"] = True
        # All inputs are supplied via pyproject.toml
        common_config_uv["cache-keys"] = [{"file": "pyproject.toml"}]
        # Local wheel builds must be created in advance for any source-only dependencies
        common_config_uv["no-build"] = True
        if self.local_wheel_paths:
            local_wheels_config_uv = common_config_uv.setdefault("find-links", [])
            local_wheels_config_uv.extend(self._define_local_wheel_locations())
        self._indexes = all_indexes = common_config_uv.pop("index", [])
        self._common_indexes = [
            x for x in all_indexes if x.get("default") or not x.get("explicit")
        ]
        self._named_indexes = self._get_named_indexes(all_indexes)
        self._common_package_indexes = self._parse_raw_sources(raw_common_sources)
        _exclude_newer_text = common_config_uv.get("exclude-newer", None)
        if _exclude_newer_text is not None:
            self._uv_exclude_newer = datetime.fromisoformat(_exclude_newer_text)
        self._common_config_uv = common_config_uv
        return common_config_uv

    def _write_common_tool_config_files(self, build_path: Path) -> None:
        common_config_uv = self._common_config_uv
        assert common_config_uv is not None
        # While the common uv config settings are passed in each layer's pyproject.toml,
        # they're also written out to a dedicated file for build debugging purposes
        uv_config_path = self._get_uv_config_path(build_path)
        with uv_config_path.open("w") as f:
            tomlkit.dump(common_config_uv, f)

    def _get_uv_exclude_newer(self) -> datetime | None:
        if not self._common_config_uv:
            raise RuntimeError(
                "Tool config must be loaded before reading exclude-newer"
            )
        # Check for `UV_EXCLUDE_NEWER` (as that takes precedence)
        exclude_newer_text = os.getenv("UV_EXCLUDE_NEWER")
        if exclude_newer_text:
            return datetime.fromisoformat(exclude_newer_text)
        # Check for `exclude-newer` config setting
        return self._uv_exclude_newer


######################################################
# Specifying layered environments
######################################################

# Define dedicated nominal types to help reduce risk of confusing
# layer base names (no prefix), layer build environment names
# (potentially with a kind prefix), and deployed layer environment
# names (potentially with a version suffix)
LayerBaseName = NewType("LayerBaseName", str)
EnvNameBuild = NewType("EnvNameBuild", str)
EnvNameDeploy = NewType("EnvNameDeploy", str)


def _filter_flat_reqs(potential_reqs: Iterable[str]) -> Iterable[str]:
    # Parse potential dependency lines from a flat requirements file
    # - omit trailing backslash line escapes
    # - ignore comments and blank lines
    # - ignore artifact hash declarations
    for line in potential_reqs:
        req_line = line.rstrip("\\").strip()
        req, _sep, _comment = req_line.strip().partition("#")
        req = req.strip()
        if req and "--hash" not in req:
            yield req


def _clean_flat_reqs(potential_reqs: Iterable[str]) -> Sequence[str]:
    return sorted(_filter_flat_reqs(potential_reqs))


def _read_flat_reqs(requirements_path: Path) -> Sequence[str] | None:
    if not requirements_path.exists():
        return None
    return _clean_flat_reqs(requirements_path.read_text("utf-8").splitlines())


def _hash_flat_reqs(potential_reqs: Iterable[str]) -> str:
    return hash_strings(_clean_flat_reqs(potential_reqs))


def _hash_flat_reqs_file(requirements_path: Path) -> str | None:
    reqs = _read_flat_reqs(requirements_path)
    if reqs is None:
        return None
    return hash_strings(reqs)


def _extract_wheel_details(
    locked_wheel: Mapping[str, Any],
) -> tuple[str | None, Path | None]:
    # Wheel name can be reported in one of three ways
    name: str | None = locked_wheel.get("name", None)
    raw_local_path: str | None = locked_wheel.get("path", None)
    local_path: Path | None = None
    if raw_local_path is not None:
        local_path = Path(raw_local_path)
        if name is None:
            name = local_path.name
        return name, local_path
    raw_url: str = locked_wheel.get("url", None)
    if raw_url is not None:
        parsed_url = urlparse(raw_url)
        url_path = parsed_url.path
        if parsed_url.scheme == "file":
            if parsed_url.netloc:
                # Handle UNC paths on Windows
                url_path = r"\\" + parsed_url.netloc + url_path
            local_path = Path(url2pathname(url_path))
            if name is None:
                name = local_path.name
        elif name is None:
            # Convert to path to handle mixtures of forward and backslashes
            name = Path(url_path).name
    return name, local_path


@dataclass
class LockedWheel:
    """Details of a locked distribution package (extracted from pylock.toml)."""

    name: str
    hashes: dict[str, str]
    local_path: Path | None = None

    @classmethod
    def from_dict(cls, wheel_entry: Mapping[str, Any]) -> Self:
        """Parse a wheel entry extracted from a pylock.toml file."""
        name, local_path = _extract_wheel_details(wheel_entry)
        whl = {"name": name, "hashes": wheel_entry["hashes"], "local_path": local_path}
        return cls(**whl)


_SHARED_PKG_MARKER = "from_lower_layer"
_SHARED_PKG_CLAUSE = f"sys_platform == {_SHARED_PKG_MARKER!r}"
_SHARED_PKG_SUFFIX = f" and {_SHARED_PKG_CLAUSE}"

_PYLOCK_SOURCE_KEYS = ("archive", "directory", "sdist", "vcs")


@total_ordering
@dataclass(frozen=True)
class LockedPackage:
    """Details of a locked distribution package (extracted from pylock.toml)."""

    name: str
    version: Version
    marker_text: str = field(default="")
    index: str | None = field(default=None)
    wheels: list[LockedWheel] = field(default_factory=list)
    is_shared: bool = field(default=False)  # Settable so field replacement works
    marker: Marker | None = field(init=False, default=None)

    def __post_init__(self) -> None:
        raw_marker = self.marker_text
        if raw_marker:
            # Normalise marker formatting
            # Use single quotes in marker text field to avoid escaping in TOML files
            marker: Marker | None = Marker(raw_marker)
            marker_text = str(marker).replace('"', "'")
            if _SHARED_PKG_MARKER in marker_text:
                # Omit the shared marker clause from the marker field
                object.__setattr__(self, "is_shared", True)
                marker_text = self._remove_shared_package_marker_clause(marker_text)
                if marker_text:
                    marker = Marker(marker_text)
                else:
                    marker = None
            object.__setattr__(self, "marker", marker)
            object.__setattr__(self, "marker_text", marker_text)

    def as_pkg_only(self) -> Self:
        """Equivalent package without any provenance details specified."""
        return dc_replace(self, index=None, wheels=[])

    def as_unconditional(self) -> Self:
        """Equivalent package without any environment marker specified."""
        return dc_replace(self, marker_text="")

    def __str__(self) -> str:
        marker_text = self.marker_text
        marker_suffix = f" ; {marker_text}" if marker_text else ""
        return f"{self.name}=={self.version}{marker_suffix}"

    def __hash__(self) -> int:
        return hash((self.name, self.version, self.marker_text))

    def __eq__(self, other: Any) -> bool:
        if not isinstance(other, LockedPackage):
            return NotImplemented
        return bool(
            self.name == other.name
            and self.version == other.version
            and self.marker_text == other.marker_text
        )

    def __lt__(self, other: Any) -> bool:
        if not isinstance(other, LockedPackage):
            return NotImplemented
        return bool(
            self.name < other.name
            and self.version < other.version
            and self.marker_text < other.marker_text
        )

    @classmethod
    def from_dict(cls, pkg_entry: Mapping[str, Any], *, pkg_only: bool = False) -> Self:
        """Parse a package entry extracted from a pylock.toml file."""
        # version isn't technically required, but all locked layer versions should be pinned
        # environment markers are genuinely optional for unconditionally installed packages
        pkg = {
            "name": pkg_entry["name"],
            "version": Version(pkg_entry["version"]),
            "marker_text": pkg_entry.get("marker", ""),
        }
        if not pkg_only:
            pkg["index"] = pkg_entry.get("index", "unspecified index")
            wheels = [LockedWheel.from_dict(whl) for whl in pkg_entry.get("wheels", ())]
            pkg["wheels"] = wheels
        return cls(**pkg)

    def _get_shared_marker(self) -> str:
        marker_text = self.marker_text
        if not marker_text:
            return _SHARED_PKG_CLAUSE
        return f"({marker_text}){_SHARED_PKG_SUFFIX}"

    @staticmethod
    def _remove_shared_package_marker_clause(marker_text: str) -> str:
        if marker_text == _SHARED_PKG_CLAUSE:
            return ""
        result = (
            marker_text.removeprefix("(")
            .removesuffix(_SHARED_PKG_SUFFIX)
            .removesuffix(")")
        )
        # Eagerly detect any formatting issues that prevent removal
        assert _SHARED_PKG_MARKER not in result
        return result


def _iter_pylock_packages_raw(
    pylock_text: str,
    text_origin: str = "unspecified pylock.toml",
    *,
    exclude_shared: bool = False,
) -> Iterable[dict[str, Any]]:
    # Extract the raw the package entries from the contents of a pylock.toml file
    # TODO: Nicer errors if the path isn't pointing at a valid pylock.toml file
    pylock_dict = tomlkit.parse(pylock_text)
    pkg_list = pylock_dict.get("packages", [])
    if not isinstance(pkg_list, list):
        raise BuildEnvError(f"Invalid packages list in {text_origin}")
    for raw_pkg in pkg_list:
        if not isinstance(raw_pkg, dict):
            raise BuildEnvError(f"Invalid packages entry in {text_origin}")
        yield raw_pkg


def _iter_pylock_packages(
    pylock_text: str,
    text_origin: str = "unspecified pylock.toml",
    *,
    exclude_shared: bool = False,
    pkg_only: bool = False,
) -> Iterable[LockedPackage]:
    # Parse the package entries from the contents of a pylock.toml file
    raw_pkg_iter = _iter_pylock_packages_raw(
        pylock_text, text_origin, exclude_shared=exclude_shared
    )
    for raw_pkg in raw_pkg_iter:
        pkg = LockedPackage.from_dict(raw_pkg, pkg_only=pkg_only)
        if exclude_shared and pkg.is_shared:
            continue
        yield pkg


def _iter_pylock_packages_from_file(
    pylock_path: Path,
    *,
    exclude_shared: bool = False,
    pkg_only: bool = False,
) -> Iterable[LockedPackage]:
    # Read package details from a pylock.toml file
    pylock_text = pylock_path.read_text("utf-8")
    return _iter_pylock_packages(
        pylock_text, str(pylock_path), exclude_shared=exclude_shared, pkg_only=pkg_only
    )


def _iter_pylock_hash_inputs(
    pylock_text: str, text_origin: str = "unspecified pylock.toml"
) -> Iterable[str]:
    for pkg in _iter_pylock_packages(pylock_text, text_origin):
        pkg_req = str(pkg)
        yield f"{pkg_req} from {pkg.index}"
        for whl in pkg.wheels:
            whl_name = whl.name
            if not whl_name:
                raise BuildEnvError(f"Missing wheel name in {text_origin}")
            for algorithm, whl_hash in whl.hashes.items():
                yield f"{whl_name}:{algorithm}:{whl_hash}"


def _hash_pylock_file(requirements_path: Path) -> str | None:
    if not requirements_path.exists():
        return None
    hash_inputs = _iter_pylock_hash_inputs(requirements_path.read_text("utf-8"))
    return hash_strings(sorted(hash_inputs))


class EnvironmentLockMetadata(TypedDict):
    """Details of the last time this environment was locked."""

    # fmt: off
    requirements_hash: str    # Uses "algorithm:hexdigest" format
    lock_input_hash: str      # Uses "algorithm:hexdigest" format
    other_inputs_hash: str    # Uses "algorithm:hexdigest" format
    version_inputs_hash: str  # Uses "algorithm:hexdigest" format
    lock_version: int         # Auto-incremented from previous lock metadata
    locked_at: str            # ISO formatted date/time value
    # fmt: on


_T = TypeVar("_T")


@dataclass
class EnvironmentLock:
    """Layered environment dependency locking management."""

    locked_requirements_path: Path
    declared_requirements: tuple[str, ...]
    other_inputs: tuple[str, ...]
    version_inputs: tuple[str, ...]
    versioned: bool = False
    _lock_input_path: Path = field(init=False, repr=False)
    _lock_input_hash: str = field(init=False, repr=False)
    _requirements_hash: str | None = field(init=False, repr=False)
    _other_inputs_hash: str = field(init=False, repr=False)
    _version_inputs_hash: str = field(init=False, repr=False)
    _lock_metadata_path: Path = field(init=False, repr=False)
    _last_locked: datetime | None = field(init=False, repr=False)
    _lock_version: int | None = field(init=False, repr=False)

    def __post_init__(self) -> None:
        req_path = self.locked_requirements_path
        pylock_match = re.match(r"^pylock\.([^.]+)\.toml$", req_path.name)
        if pylock_match is None:
            msg = (
                f"{req_path.name} must match the pattern 'pylock.*.toml' "
                "(with no additional periods)"
            )
            raise BuildEnvError(msg)
        env_name = pylock_match.group(1)
        self._lock_input_path = req_path.with_name(f"requirements-{env_name}.in")
        self._lock_metadata_path = req_path.with_suffix(".meta.json")
        self._update_hashes()
        self._last_locked = None
        self._lock_version = None
        self._update_from_valid_lock_info()

    def _update_from_valid_lock_info(self) -> None:
        self._last_locked = last_locked = self._get_last_locked_time()
        if last_locked:
            self._lock_version = self._get_last_locked_version()

    def invalidate_lock(self) -> None:
        """Mark the lock as invalid, even if it appears locally consistent.

        Typically used when layer depends on another layer with an invalid lock.
        """
        # The lock file is left on disk (a lock *reset* will clear it completely)
        self._requirements_hash = None
        self._last_locked = None
        self._lock_version = None

    def get_deployed_name(
        self, env_name: EnvNameBuild, *, placeholder: str | None = None
    ) -> EnvNameDeploy:
        """Report layer name with lock version (if any) appended.

        Deployed name matches the build name if automatic lock versioning is disabled.
        """
        if self.versioned:
            version_text: str
            if self.has_valid_lock:
                version_text = str(self.lock_version)
            elif placeholder is None:
                msg = "Must specify placeholder to query deployed name of unlocked versioned layer"
                self._fail_lock_metadata_query(msg)
            else:
                version_text = placeholder
            return EnvNameDeploy(f"{env_name}@{version_text}")
        return EnvNameDeploy(env_name)

    def append_other_input(self, other_input: str) -> None:
        """Supply an additional "other input" to use when determining lock validity."""
        self.other_inputs = (*self.other_inputs, other_input)
        self._update_other_inputs_hash()
        self._update_from_valid_lock_info()

    def append_version_input(self, version_input: str) -> None:
        """Supply an additional "version input" to use when determining lock version validity."""
        self.version_inputs = (*self.version_inputs, version_input)
        self._update_version_inputs_hash()
        self._update_from_valid_lock_info()

    def extend_other_inputs(self, other_inputs: Sequence[str]) -> None:
        """Supply additional "other inputs" to use when determining lock validity."""
        self.other_inputs = (*self.other_inputs, *other_inputs)
        self._update_other_inputs_hash()
        self._update_from_valid_lock_info()

    def _fail_lock_metadata_query(self, message: str) -> NoReturn:
        req_path = self.locked_requirements_path
        if req_path.exists():
            reason = "has changed since layer was last locked"
        else:
            reason = "does not exist"
        msg = f"{message} ({req_path.name!r} {reason})"
        raise BuildEnvError(msg)

    def _raise_if_none(self, value: _T | None) -> _T:
        if value is None:
            self._fail_lock_metadata_query("Environment has not been locked")
        return value

    @property
    def requirements_hash(self) -> str:
        """Hash of the last locked set of layer requirements."""
        return self._raise_if_none(self._requirements_hash)

    @property
    def last_locked(self) -> datetime:
        """Date and time when the layer requirements were last locked."""
        return self._raise_if_none(self._last_locked)

    @property
    def lock_version(self) -> int:
        """Last recorded version of the layer requirements.

        Always reports ``1`` if automatic lock versioning is disabled.
        """
        if not self.versioned:
            # Unversioned specs are always considered version 1
            return 1
        return self._raise_if_none(self._lock_version)

    @property
    def has_valid_lock(self) -> bool:
        """``True`` if layer has been locked and lock metadata is consistent."""
        # For versioned layers, this also indicates the version metadata is up to date
        return self._last_locked is not None and self.load_valid_metadata() is not None

    @property
    def needs_full_lock(self) -> bool:
        """``True`` if layer has not been locked or transitive lock metadata is inconsistent."""
        # For versioned layers, skips checking whether the version metadata is up to date
        return (
            self._last_locked is None
            or self.load_valid_metadata(ignore_version=True) is None
        )

    @property
    def locked_at(self) -> str:
        """ISO-formatted UTC string reporting the last locked date/time."""
        return _format_as_utc(self.last_locked)

    def _update_other_inputs_hash(self) -> None:
        self._other_inputs_hash = hash_strings(self.other_inputs)

    def _update_version_inputs_hash(self) -> None:
        self._version_inputs_hash = hash_strings(self.version_inputs)

    def _update_hashes(self) -> None:
        self._update_other_inputs_hash()
        self._update_version_inputs_hash()
        self._lock_input_hash = input_hash = _hash_flat_reqs(self.declared_requirements)
        req_hash = None
        last_metadata = self._load_saved_metadata()
        if last_metadata is not None:
            # TODO: Introduce a cleaner (less ad hoc) migration mechanism for lock metadata
            # 0.8.0 adopted cross platform locks, so the migration for older locks was dropped
            # (all lock files from older versions are invalid, as they use a different format)
            if "_legacy_requirements_hash" not in last_metadata:
                last_lock_input_hash = last_metadata.get("lock_input_hash", None)
                if input_hash == last_lock_input_hash:
                    # Declared reqs hash is consistent, so also check the locked output hash
                    req_hash = _hash_pylock_file(self.locked_requirements_path)
        self._requirements_hash = req_hash

    @staticmethod
    def _write_declared_requirements(
        declared_reqs_path: Path, declared_requirements: Sequence[str]
    ) -> None:
        declared_reqs_path.parent.mkdir(parents=True, exist_ok=True)
        with declared_reqs_path.open("w", encoding="utf-8", newline="\n") as f:
            lines = [
                "# DO NOT EDIT. Automatically generated by venvstacks.",
                "#              Relock layer dependencies to update.",
                *declared_requirements,
                "",
            ]
            f.write("\n".join(lines))

    def prepare_lock_inputs(self) -> Path:
        """Write declared requirements to disk as a locking process input."""
        declared_reqs_path = self._lock_input_path
        self._write_declared_requirements(
            declared_reqs_path, self.declared_requirements
        )
        return declared_reqs_path

    def _load_saved_metadata(self) -> EnvironmentLockMetadata | None:
        """Loads last locked metadata from disk (if it exists)."""
        lock_metadata_path = self._lock_metadata_path
        if not lock_metadata_path.exists():
            return None
        with lock_metadata_path.open("r", encoding="utf-8") as f:
            # mypy is right to complain that the JSON hasn't been validated to conform to
            # the EnvironmentLockMetadata interface, but we're OK with letting the runtime
            # errors happen in that scenario. Longer term, explicit JSON schemas should be
            # defined and used for validation when reading the metadata files.
            return cast(EnvironmentLockMetadata, json.load(f))

    def load_valid_metadata(
        self, ignore_version: bool = False
    ) -> EnvironmentLockMetadata | None:
        """Loads last locked metadata only if the requirements hash matches."""
        # No requirements declaration file -> metadata is not valid
        lock_input_hash = self._lock_input_hash
        if lock_input_hash is None:
            return None
        # No locked requirements file (or an input hash mismatch) -> metadata is not valid
        req_hash = self._requirements_hash
        if req_hash is None:
            return None
        # Metadata is valid only if the recorded hashes match the files on disk
        lock_metadata = self._load_saved_metadata()
        if lock_metadata is None:
            return None
        last_req_hash = lock_metadata.get("requirements_hash", None)
        check_version = not ignore_version and self.versioned
        have_valid_lock = (
            req_hash == last_req_hash
            and lock_input_hash == lock_metadata.get("lock_input_hash", None)
            and (
                self._other_inputs_hash == lock_metadata.get("other_inputs_hash", None)
            )
            and (
                not check_version
                or (
                    self._version_inputs_hash
                    == lock_metadata.get("version_inputs_hash", None)
                )
            )
        )
        if not have_valid_lock:
            return None
        return lock_metadata

    def _get_last_locked_metadata(self) -> datetime | None:
        lock_metadata = self.load_valid_metadata()
        if lock_metadata is not None:
            return datetime.fromisoformat(lock_metadata["locked_at"])
        return None

    def _get_path_mtime(self) -> datetime | None:
        return _get_path_mtime(self.locked_requirements_path)

    def _get_last_locked_time(self) -> datetime | None:
        # Retrieve the lock timestamp from an adjacent (still valid) lock metadata file
        last_locked = self._get_last_locked_metadata()
        if last_locked is not None:
            return last_locked
        # Otherwise wait until the lock metadata is updated after the layer is locked
        return None

    def _get_last_locked_version(self) -> int | None:
        lock_metadata = self.load_valid_metadata()
        if lock_metadata is not None:
            # Unversioned specs are always considered version 1
            return lock_metadata.get("lock_version", 1)
        return None

    def _clear_lock_input_cache(self) -> bool:
        # Lock input path should serve as a pure cache of info from the TOML stack spec
        # Allow the test suite to ensure nothing depends on the input file existing
        path_to_remove = self._lock_input_path
        if path_to_remove.exists():
            path_to_remove.unlink()
            return True
        return False

    def _purge_lock(self) -> bool:
        # Currently a test suite helper, but may become a public API if it proves
        # useful when implementing https://github.com/lmstudio-ai/venvstacks/issues/10
        # However, a public version may need to preserve the lock version info by default
        files_removed = self._clear_lock_input_cache()
        for path_to_remove in (self.locked_requirements_path, self._lock_metadata_path):
            if path_to_remove.exists():
                path_to_remove.unlink()
                files_removed = True
        return files_removed

    def _write_lock_metadata(self) -> None:
        lock_input_hash = self._lock_input_hash
        req_hash = self._requirements_hash
        if lock_input_hash is None or req_hash is None:
            self._fail_lock_metadata_query(
                "Environment must be locked before writing lock metadata"
            )
        last_metadata = self._load_saved_metadata() if self.versioned else None
        if last_metadata is not None:
            # Bump the recorded lock version
            last_version = last_metadata.get("lock_version", 0)
            lock_version = last_version + 1
        else:
            # Defining a new lock or layer is not versioned
            lock_version = 1
        self._lock_version = lock_version
        lock_metadata = EnvironmentLockMetadata(
            requirements_hash=req_hash,
            lock_input_hash=lock_input_hash,
            other_inputs_hash=self._other_inputs_hash,
            version_inputs_hash=self._version_inputs_hash,
            lock_version=lock_version,
            locked_at=self.locked_at,
        )
        _write_json(self._lock_metadata_path, lock_metadata)

    def _sync_cached_lock_metadata(
        self, lock_metadata: EnvironmentLockMetadata
    ) -> None:
        # If lock was previously invalidated, update any affected fields
        self._last_locked = datetime.fromisoformat(lock_metadata["locked_at"])
        self._lock_version = lock_metadata.get("lock_version", 1)

    @staticmethod
    def _hash_input_reqs_file(requirements_path: Path) -> str | None:
        return _hash_flat_reqs_file(requirements_path)

    @staticmethod
    def _hash_locked_reqs_file(requirements_path: Path) -> str | None:
        return _hash_pylock_file(requirements_path)

    def update_lock_metadata(self, clamp_lock_time: datetime | None = None) -> bool:
        """Update the recorded lock metadata for this environment lock."""
        # Calculate current requirements hashes
        lock_input_hash = self._hash_input_reqs_file(self._lock_input_path)
        req_hash = self._hash_locked_reqs_file(self.locked_requirements_path)
        if lock_input_hash != self._lock_input_hash or req_hash is None:
            self._fail_lock_metadata_query(
                "Environment must be locked before updating lock metadata"
            )
        self._requirements_hash = req_hash
        # Only update and save the last locked time if
        # the lockfile contents have changed,
        # the lock metadata file doesn't exist yet, or
        # the recorded lock time is too recent
        lock_metadata = self.load_valid_metadata()
        lock_time: datetime | None = None
        if lock_metadata is not None and clamp_lock_time is not None:
            recorded_lock_time = datetime.fromisoformat(lock_metadata["locked_at"])
            if recorded_lock_time > clamp_lock_time:
                # Force writing the clamped lock time to the metadata file
                lock_metadata = None
        if lock_metadata is None:
            # Metadata file didn't exist, the hashes didn't match,
            # or the recorded lock time needs clamping
            if lock_time is None:
                lock_time = self._get_path_mtime()
                assert lock_time is not None, (
                    "Failed to read lock time for locked environment"
                )
            if clamp_lock_time is not None and lock_time > clamp_lock_time:
                # Force writing the clamped lock time to the metadata file
                lock_time = clamp_lock_time
            self._last_locked = lock_time
            self._write_lock_metadata()
            return True
        else:
            self._sync_cached_lock_metadata(lock_metadata)
        return False

    def get_diagnostics(self) -> Mapping[str, Any]:
        """Retrieve internal lock details for diagnostic purposes."""
        last_metadata = self._load_saved_metadata()
        locked_at = (
            _format_as_utc(self._last_locked) if self._last_locked is not None else None
        )
        lock_metadata = {
            "lock_input_hash": self._lock_input_hash,
            "requirements_hash": self._requirements_hash,
            "other_inputs_hash": self._other_inputs_hash,
            "version_inputs_hash": self._version_inputs_hash,
            "locked_at": locked_at,
            "lock_version": self._lock_version,
        }
        changed_fields = set(lock_metadata)
        if last_metadata is not None:
            for k, v in lock_metadata.items():
                if last_metadata.get(k, None) == v:
                    changed_fields.remove(k)
        diagnostics: dict[str, Any] = {
            "last_metadata": last_metadata,
            "lock_metadata": lock_metadata,
            "changed_fields": sorted(changed_fields),
        }

        return diagnostics


class LayerVariant(StrEnum):
    """Enum for defined layer variants."""

    RUNTIME = "runtime"
    FRAMEWORK = "framework"
    APPLICATION = "application"


LayerVariants = LayerVariant  # Use plural alias when the singular name reads oddly


class LayerCategory(StrEnum):
    """Enum for defined layer categories (collections of each variant)."""

    RUNTIMES = "runtimes"
    FRAMEWORKS = "frameworks"
    APPLICATIONS = "applications"


LayerCategories = LayerCategory  # Use plural alias when the singular name reads oddly


@dataclass(kw_only=True)
class LayerSpecBase(ABC):
    """Common base class for layer environment specifications."""

    # Optionally overridden in concrete subclasses
    ENV_PREFIX = ""

    # Specified in concrete subclasses
    kind: ClassVar[LayerVariant]
    category: ClassVar[LayerCategory]

    # Specified on creation (typically based on TOML layer spec fields)
    name: LayerBaseName
    versioned: bool
    requirements: list[Requirement] = field(repr=False)
    platforms: list[TargetPlatform] = field(repr=False)
    package_indexes: dict[NormalizedName, str] = field(repr=False)
    priority_indexes: list[str] = field(repr=False)
    dynlib_exclude: list[str] = field(repr=False)

    # Optionally specified on creation
    linux_target: str | None = field(repr=False, default=None)
    macosx_target: str | None = field(repr=False, default=None)
    _index_config: PackageIndexConfig = field(
        repr=False, default_factory=PackageIndexConfig
    )

    @classmethod
    def _infer_platforms(cls, fields: Mapping[str, Any]) -> Sequence[TargetPlatform]:
        return TargetPlatforms.get_default_target_platforms()

    @staticmethod
    def _get_layer_name(data: Mapping[str, Any]) -> Any:
        try:
            return data["name"]
        except KeyError:
            pass  # This error context is not interesting
        raise LayerSpecError("missing 'name' key in layer specification")

    @classmethod
    def from_dict(cls, raw_fields: Mapping[str, Any]) -> Self:
        """Parse a layer definition using basic types into the expected format."""
        fields = dict(raw_fields)
        layer_name = cls._get_layer_name(fields)
        fields.setdefault("versioned", False)
        fields.setdefault("package_indexes", {})
        fields.setdefault("priority_indexes", [])
        fields.setdefault("dynlib_exclude", [])
        # Index overrides are expected to be have been applied externally
        fields.pop("index_overrides", None)
        # Ensure target platforms are known
        raw_platforms = fields.get("platforms", None)
        inferred_platforms = cls._infer_platforms(fields)
        platforms: Sequence[TargetPlatform]
        if raw_platforms is None:
            platforms = inferred_platforms
        else:
            platforms = []
            for raw_platform in raw_platforms:
                try:
                    platform = TargetPlatform(raw_platform)
                except ValueError:
                    all_platforms = [
                        str(t) for t in TargetPlatforms.get_all_target_platforms()
                    ]
                    err = f"{layer_name} specifies an invalid target platform"
                    hint = f"{raw_platform!r} given, expected {all_platforms}"
                    raise LayerSpecError(f"{err} ({hint})")
                platforms.append(platform)
            unexpected_platforms = set(platforms) - set(inferred_platforms)
            if unexpected_platforms:
                err = f"{layer_name} specifies target platforms not supported by lower layers"
                hint = f"{[str(t) for t in sorted(unexpected_platforms)]}"
                raise LayerSpecError(f"{err} ({hint})")
        fields["platforms"] = platforms
        # Ensure declared dependencies are syntactically valid
        try:
            requirements = [Requirement(req) for req in fields["requirements"]]
        except InvalidRequirement as exc:
            err = f"{layer_name} uses invalid requirement syntax: {exc}"
            raise LayerSpecError(err) from exc
        fields["requirements"] = requirements
        return cls(**fields)

    def __post_init__(self) -> None:
        # When instantiating specs that don't have a prefix,
        # they're not allowed to use prefixes that *are* defined
        layer_name = self.name
        if not self.ENV_PREFIX:
            for spec_type in LayerSpecBase.__subclasses__():
                reserved_prefix = spec_type.ENV_PREFIX
                if not reserved_prefix:
                    continue
                if layer_name.startswith(reserved_prefix + "-"):
                    err = (
                        f"{layer_name} starts with reserved prefix {reserved_prefix!r}"
                    )
                    raise LayerSpecError(err)
        index_config = self._index_config
        # Ensure any package index overrides reference known package index names
        raw_package_indexes = self.package_indexes
        package_indexes: dict[NormalizedName, str] = {}
        for raw_dist_name, index_name in raw_package_indexes.items():
            if not index_config._is_known_package_index(index_name):
                msg = (
                    f"{layer_name} references an unknown package index "
                    f"{index_name!r} for {raw_dist_name!r}"
                )
                raise LayerSpecError(msg)
            dist_name = canonicalize_name(raw_dist_name)
            if dist_name in package_indexes:
                msg = (
                    f"{layer_name} specifies multiple sources for {dist_name} "
                    f"after name normalization ({raw_dist_name} is the second entry)"
                )
                raise LayerSpecError(msg)
            package_indexes[dist_name] = index_name
        self.package_indexes = package_indexes
        # Ensure any index priority overrides reference known package index names
        priority_indexes = self.priority_indexes
        for index_name in priority_indexes:
            if not index_config._is_known_package_index(index_name):
                msg = (
                    f"{layer_name} priority index list references an unknown package index "
                    f"({index_name})"
                )
                raise LayerSpecError(msg)
        # Ensure a given linux target translates to a uv python platform suffix
        try:
            TargetPlatform._parse_linux_target(self.linux_target)
        except ValueError as exc:
            raise LayerSpecError(str(exc)) from None

    @property
    def env_name(self) -> EnvNameBuild:
        """Build environment name for this layer specification."""
        prefix = self.ENV_PREFIX
        if prefix:
            return EnvNameBuild(f"{prefix}-{self.name}")
        return EnvNameBuild(self.name)

    def get_requirements_fname(self, platform: str) -> str:
        """Locked requirements file name for this layer specification."""
        # '.' is disallowed in the name portion of named pylock.toml files
        return f"pylock.{self.env_name.replace('.', '_')}.toml"

    def get_requirements_path(self, platform: str, requirements_dir: StrPath) -> Path:
        """Full path of locked requirements file for this layer specification."""
        requirements_fname = self.get_requirements_fname(platform)
        return Path(requirements_dir) / self.env_name / requirements_fname

    def targets_platform(self, target_platform: str | TargetPlatform) -> bool:
        """Returns `True` if the layer will be built for the given target platform."""
        return target_platform in self.platforms

    def to_dict(self) -> Mapping[str, Any]:
        """Convert spec details to a JSON-compatible dict."""
        # Omit any private fields from the metadata dictionary
        result = dataclasses.asdict(self)
        for k in list(result):
            if k.startswith("_"):
                del result[k]
        # Remove nesting and ensure values round-trip through JSON files
        for k, v in result.items():
            match v:
                case {"name": layer_name}:
                    result[k] = layer_name
                case [{"name": _}, *_] as layer_seq:
                    result[k] = [layer["name"] for layer in layer_seq]
                case Path() as path_value:
                    result[k] = path_value.as_posix()
                case [Path(), *_] as path_seq:
                    result[k] = [p.as_posix() for p in path_seq]
                case StrEnum():
                    result[k] = str(v)
                case [StrEnum(), *_] | [Requirement(), *_]:
                    result[k] = [str(s) for s in v]
                case []:
                    result[k] = []
        return result


# Only CPython and PyPy are currently supported as potential runtimes
# If pbs-installer gains support for other runtimes, they will also need
# to be added here before they can be used with venvstacks
# These names are the platform_python_implementation values
# (implementation_name is derived by converting them back to lowercase)
_PYTHON_IMPLEMENTATION_NAMES = {
    "cpython": "CPython",
    "pypy": "PyPy",
}


@dataclass
class RuntimeSpec(LayerSpecBase):
    """Base runtime layer specification."""

    kind = LayerVariants.RUNTIME
    category = LayerCategories.RUNTIMES
    python_implementation: str = field(repr=False)

    @property
    def py_version(self) -> str:
        """Extract just the Python version string from the base runtime identifier."""
        # python_implementation should be of the form "implementation@X.Y.Z"
        # (PDM uses the Python version to look up both CPython and PyPy releases)
        return self.python_implementation.partition("@")[2]

    @property
    def py_implementation(self) -> str:
        """Extract the expected platform_python_implementation value for the base runtime."""
        # python_implementation should be of the form "implementation@X.Y.Z"
        pdm_impl_name = self.python_implementation.partition("@")[0]
        return _PYTHON_IMPLEMENTATION_NAMES[pdm_impl_name]


@dataclass
class LayeredSpecBase(LayerSpecBase):
    """Common base class for framework and application layer specifications."""

    # Intermediate class for covariant property typing (never instantiated)
    runtime: RuntimeSpec = field(repr=False)
    frameworks: list["FrameworkSpec"] = field(repr=False)

    @classmethod
    def _infer_platforms(cls, fields: Mapping[str, Any]) -> list[TargetPlatform]:
        platforms = set(super()._infer_platforms(fields))
        rt_spec: RuntimeSpec = fields["runtime"]
        platforms.intersection_update(rt_spec.platforms)
        fw_spec: FrameworkSpec
        for fw_spec in fields["frameworks"]:
            platforms.intersection_update(fw_spec.platforms)
        return sorted(platforms)


@dataclass
class FrameworkSpec(LayeredSpecBase):
    """Framework layer specification."""

    ENV_PREFIX = "framework"
    kind = LayerVariants.FRAMEWORK
    category = LayerCategories.FRAMEWORKS


@dataclass
class ApplicationSpec(LayeredSpecBase):
    """Application layer specification."""

    ENV_PREFIX = "app"
    kind = LayerVariants.APPLICATION
    category = LayerCategories.APPLICATIONS
    launch_module_path: Path = field(repr=False)
    support_module_paths: list[Path] = field(repr=False)


class SupportModuleMetadata(TypedDict):
    """Details of an unpackaged application support module."""

    name: NotRequired[str]
    hash: NotRequired[str]


class LayerSpecMetadata(TypedDict):
    """Details of a defined environment layer."""

    # fmt: off
    # Common fields defined for all layers, whether archived or exported
    layer_name: EnvNameBuild       # Prefixed layer name without lock version info
    install_target: EnvNameDeploy  # Target installation folder when unpacked
    requirements_hash: str         # Uses "algorithm:hexdigest" format
    lock_version: int              # Monotonically increasing version identifier
    locked_at: str                 # ISO formatted date/time value

    # Fields that are populated after the layer metadata has initially been defined
    # "runtime_layer" is set to the underlying runtime's deployed environment name
    # "python_implementation" is set to the underlying runtime's implementation name
    # "bound_to_implementation" means that the layered environment includes
    # copies of some files from the runtime implementation, and hence will
    # need updating even for runtime maintenance releases
    runtime_layer: NotRequired[str]
    python_implementation: NotRequired[str]
    bound_to_implementation: NotRequired[bool]

    # Extra fields only defined for framework and application environments
    required_layers: NotRequired[Sequence[EnvNameDeploy]]

    # Extra fields only defined for application environments
    app_launch_module: NotRequired[str]
    app_launch_module_hash: NotRequired[str]
    app_support_modules: NotRequired[Sequence[SupportModuleMetadata]]
    # fmt: on

    # Note: hashes of layered environment dependencies are intentionally NOT incorporated
    # into the published metadata. This allows an "only if needed" approach to
    # rebuilding app and framework layers when the layers they depend on are
    # updated (app layers will usually only depend on some of the components in the
    # underlying environment, and such dependencies are picked up as version changes
    # when regenerating the transitive dependency specifications for each environment)


######################################################
# Defining and describing published artifacts
######################################################


class ArchiveHashes(TypedDict):
    """Hash details of a built archive."""

    sha256: str
    # Only SHA256 hashes for now. Mark both old and new hash fields with `typing.NotRequired`
    # to migrate to a different hashing function in the future.


class ArchiveBuildMetadata(LayerSpecMetadata):
    """Inputs to an archive build request for a single environment."""

    # fmt: off
    archive_build: int    # Auto-incremented from previous build metadata
    archive_name: str     # Adds archive file extension to layer name
    target_platform: str  # Target platform identifier
    # fmt: on


class ArchiveMetadata(ArchiveBuildMetadata):
    """Archive details for a single environment (includes build request details)."""

    archive_size: int
    archive_hashes: ArchiveHashes


@dataclass
class ArchiveBuildRequest:
    """Structured request to build a named output archive."""

    env_name: EnvNameBuild
    env_lock: EnvironmentLock
    env_path: Path
    archive_base_path: Path
    build_metadata: ArchiveBuildMetadata = field(repr=False)
    needs_build: bool = field(repr=False)
    # Previously built metadata when a new build is not needed
    archive_metadata: ArchiveMetadata | None = None
    _prepare_deployed_env: Callable[[Path], None] | None = field(
        repr=False, default=None
    )

    @staticmethod
    def _needs_archive_build(
        archive_path: Path,
        metadata: ArchiveBuildMetadata,
        previous_metadata: ArchiveMetadata | None,
    ) -> bool:
        if not previous_metadata or not archive_path.exists():
            return True
        if archive_path.name != previous_metadata.get("archive_name"):
            # Previous build produced a different archive name, force a rebuild
            return True
        # Check for any other changes to build input metadata
        for key, value in metadata.items():
            if value != previous_metadata.get(key):
                # Input metadata for the archive build has changed, force a rebuild
                return True
        # Only check the metadata so archive builds can be skipped just by downloading
        # the metadata for previously built versions (rather than the entire archives)
        return False

    @classmethod
    def define_build(
        cls,
        env_name: EnvNameBuild,
        env_lock: EnvironmentLock,
        source_path: Path,
        output_path: Path,
        target_platform: str,
        tag_output: bool = False,
        previous_metadata: ArchiveMetadata | None = None,
        force: bool = False,
        prepare_deployed_env: Callable[[Path], None] | None = None,
    ) -> Self:
        """Define a new archive build request for the given environment."""
        # Bump or set the archive build version
        lock_version = env_lock.lock_version
        if previous_metadata is None:
            last_build_iteration = 0
        else:
            last_lock_version = previous_metadata.get("lock_version", 0)
            if lock_version != last_lock_version:
                # New lock version, reset the build iteration number
                last_build_iteration = 0
            else:
                # Rebuild with a change that isn't reflected in the lock version
                last_build_iteration = previous_metadata.get("archive_build", 0)
        # Work out the basic details of the build request (assuming no rebuild is needed)
        deployed_name = env_lock.get_deployed_name(env_name)
        build_iteration = last_build_iteration

        def update_archive_name() -> tuple[Path, Path]:
            if tag_output:
                base_name = f"{deployed_name}-{target_platform}-{build_iteration}"
            else:
                base_name = deployed_name
            archive_base_path = output_path / base_name
            built_archive_path = pack_venv.get_archive_path(archive_base_path)
            return archive_base_path, built_archive_path

        archive_base_path, built_archive_path = update_archive_name()
        build_metadata = ArchiveBuildMetadata(
            archive_build=last_build_iteration,
            archive_name=built_archive_path.name,
            install_target=deployed_name,
            layer_name=env_name,
            lock_version=lock_version,
            locked_at=env_lock.locked_at,
            requirements_hash=env_lock.requirements_hash,
            target_platform=str(target_platform),  # Convert enums to plain strings
        )
        needs_build = force or cls._needs_archive_build(
            built_archive_path, build_metadata, previous_metadata
        )
        if needs_build:
            # Forced build or input hashes have changed,
            # so this will be a new version of the archive
            build_iteration += 1
            archive_base_path, built_archive_path = update_archive_name()
            build_metadata["archive_build"] = build_iteration
            build_metadata["archive_name"] = built_archive_path.name
            archive_metadata = None
        else:
            # The build input metadata hasn't changed,
            # so the expected output metadata is also unchanged
            archive_metadata = previous_metadata
        env_path = source_path / env_name
        return cls(
            env_name,
            env_lock,
            env_path,
            archive_base_path,
            build_metadata,
            needs_build,
            archive_metadata,
            prepare_deployed_env,
        )

    @staticmethod
    def _hash_archive(archive_path: Path) -> ArchiveHashes:
        hashes: dict[str, str] = {}
        for algorithm in ArchiveHashes.__required_keys__:
            hashes[algorithm] = hash_file_contents(
                archive_path, algorithm, omit_prefix=True
            )
        # The required keys have been set, but mypy can't prove that,
        # so use an explicit cast to allow it to make that assumption
        return cast(ArchiveHashes, hashes)

    def create_archive(
        self,
        work_path: Path | None = None,
    ) -> tuple[ArchiveMetadata, Path]:
        """Create the layer archive specified in this build request."""
        env_path = self.env_path
        if not env_path.exists():
            raise BuildEnvError(
                "Must create environment before attempting to archive it"
            )
        build_metadata = self.build_metadata
        archive_base_path = self.archive_base_path
        built_archive_path = archive_base_path.parent / build_metadata["archive_name"]
        if not self.needs_build:
            # Already built archive looks OK, so just return the same metadata as last build
            _LOG.info(f"Using previously built archive at {str(built_archive_path)!r}")
            previous_metadata = self.archive_metadata
            assert previous_metadata is not None
            return previous_metadata, built_archive_path
        if built_archive_path.exists():
            _LOG.info(f"Removing outdated archive at {str(built_archive_path)!r}")
            built_archive_path.unlink()
        _LOG.info(f"Creating archive for {str(env_path)!r}")
        last_locked = self.env_lock.last_locked
        if work_path is None:
            # /tmp is likely too small for ML/AI environments
            work_path = self.env_path.parent
        archive_path = pack_venv.create_archive(
            env_path,
            archive_base_path,
            clamp_mtime=last_locked,
            work_dir=work_path,
            install_target=build_metadata["install_target"],
            prepare_deployed_env=self._prepare_deployed_env,
        )
        assert built_archive_path == archive_path  # pack_venv ensures this is true
        _LOG.info(f"Created {str(archive_path)!r} from {str(env_path)!r}")

        metadata = ArchiveMetadata(
            archive_size=archive_path.stat().st_size,
            archive_hashes=self._hash_archive(archive_path),
            **build_metadata,
        )
        return metadata, archive_path


class StackPublishingRequest(TypedDict):
    """Inputs to an archive build request for a full stack specification."""

    layers: Mapping[LayerCategories, Sequence[ArchiveBuildMetadata]]


LayeredArchiveMetadata = Mapping[LayerCategories, Sequence[ArchiveMetadata]]


class StackPublishingResult(TypedDict):
    """Archive details for built stack specification (includes build request details)."""

    layers: LayeredArchiveMetadata


class PublishedArchivePaths(NamedTuple):
    """Locations of published metadata and archive files."""

    metadata_path: Path
    snippet_paths: list[Path]
    archive_paths: list[Path]


##########################################################
# Defining and describing locally exported environments
##########################################################


class ExportMetadata(LayerSpecMetadata):
    """Metadata for a locally exported environment."""

    # Exports currently include only the common metadata


@dataclass
class LayerExportRequest:
    """Structured request to locally export an environment."""

    env_name: EnvNameBuild
    env_lock: EnvironmentLock
    env_path: Path
    export_path: Path
    export_metadata: ExportMetadata = field(repr=False)
    needs_export: bool = field(repr=False)
    _prepare_deployed_env: Callable[[Path], None] | None = field(
        repr=False, default=None
    )

    @staticmethod
    def _needs_new_export(
        export_path: Path,
        metadata: ExportMetadata,
        previous_metadata: ExportMetadata | None,
    ) -> bool:
        if not previous_metadata or not export_path.exists():
            return True
        if export_path.name != previous_metadata.get("layer_name"):
            # Previous export produced a different env name, force a new export
            return True
        # Check for any other changes to build input metadata
        for key, value in metadata.items():
            if value != previous_metadata.get(key):
                # Input metadata for the archive build has changed, force a rebuild
                return True
        # Previous export used the same build inputs, so probably doesn't need updating
        return False

    @classmethod
    def define_export(
        cls,
        env_name: EnvNameBuild,
        env_lock: EnvironmentLock,
        source_path: Path,
        output_path: Path,
        previous_metadata: ExportMetadata | None = None,
        force: bool = False,
        prepare_deployed_env: Callable[[Path], None] | None = None,
    ) -> Self:
        """Define a new layer export request for the given environment."""
        # Work out the details of the export request
        deployed_name = env_lock.get_deployed_name(env_name)
        export_path = output_path / deployed_name
        export_metadata = ExportMetadata(
            install_target=deployed_name,
            layer_name=env_name,
            lock_version=env_lock.lock_version,
            locked_at=env_lock.locked_at,
            requirements_hash=env_lock.requirements_hash,
        )
        needs_export = force or cls._needs_new_export(
            export_path, export_metadata, previous_metadata
        )
        env_path = source_path / env_name
        return cls(
            env_name,
            env_lock,
            env_path,
            export_path,
            export_metadata,
            needs_export,
            prepare_deployed_env,
        )

    @staticmethod
    def _run_postinstall(postinstall_path: Path) -> None:
        # Post-installation scripts are required to work even when they're
        # executed with an entirely unrelated Python installation
        command = [sys.executable, "-X", "utf8", "-I", str(postinstall_path)]
        capture_python_output(command)

    def export_environment(self) -> tuple[ExportMetadata, Path]:
        """Locally export the layer environment specified in this export request."""
        env_path = self.env_path
        if not env_path.exists():
            raise BuildEnvError(
                "Must create environment before attempting to export it"
            )
        export_metadata = self.export_metadata
        export_path = self.export_path
        if not self.needs_export:
            # Previous export looks OK, so just return the same metadata as last time
            _LOG.info(f"Using previously exported environment at {str(export_path)!r}")
            return self.export_metadata, export_path
        if export_path.exists():
            _LOG.info(f"Removing outdated environment at {str(export_path)!r}")
            shutil.rmtree(export_path)
        _LOG.info(f"Exporting {str(env_path)!r} to {str(export_path)!r}")

        def _run_postinstall(_export_path: Path, postinstall_path: Path) -> None:
            self._run_postinstall(postinstall_path)

        exported_path = pack_venv.export_venv(
            env_path,
            export_path,
            prepare_deployed_env=self._prepare_deployed_env,
            run_postinstall=_run_postinstall,
        )
        assert self.export_path == exported_path  # pack_venv ensures this is true
        _LOG.info(f"Created {str(export_path)!r} from {str(env_path)!r}")
        return export_metadata, export_path


LayeredExportMetadata = Mapping[LayerCategories, Sequence[ExportMetadata]]


class StackExportRequest(TypedDict):
    """Inputs to an environment export request for a full stack specification."""

    layers: LayeredExportMetadata


class ExportedEnvironmentPaths(NamedTuple):
    """Locations of exported metadata files and deployed environments."""

    metadata_path: Path
    snippet_paths: list[Path]
    env_paths: list[Path]


######################################################
# Building layered environments from specifications
######################################################


class LayerStatus(TypedDict):
    """Summary of a layer environment's current status."""

    name: EnvNameBuild
    install_target: EnvNameDeploy
    has_valid_lock: bool
    selected_operations: list[str] | None
    dependencies: NotRequired[list["LayerStatus"]]


class StackStatus(TypedDict):
    """Summary of a stack build environment's current status."""

    spec_name: str
    runtimes: list[LayerStatus]
    frameworks: list[LayerStatus]
    applications: list[LayerStatus]


def format_env_status(status: LayerStatus) -> str:
    """Format given status as a string."""
    # Valid lock: "env_name [reset-lock lock build publish]"
    # Outdated lock: "*env_name [reset-lock lock build publish]"
    # Standalone function because env status is just a regular dict at runtime
    lock_status = "" if status["has_valid_lock"] else "*"
    env_name = status["name"]
    deployed_name = status["install_target"]
    if cast(str, env_name) != cast(str, deployed_name):
        env_summary = f"{env_name} -> {deployed_name}"
    else:
        env_summary = env_name
    selected_ops = status.get("selected_operations", None)
    op_summary = f" ({', '.join(selected_ops)})" if selected_ops else ""
    return f"{lock_status}{env_summary}{op_summary}"


def _pdm_python_install(target_path: Path, request: str) -> Path | None:
    # from https://github.com/pdm-project/pdm/blob/ce60c223bbf8b5ab2bdb94bf8fa6409b9b16c409/src/pdm/cli/commands/python.py#L122
    # to work around https://github.com/Textualize/rich/issues/3437
    from pdm.core import Core
    from pdm.environments import BareEnvironment
    from pbs_installer import download, get_download_link, install_file
    from pbs_installer._install import THIS_ARCH

    implementation, _, version = request.rpartition("@")
    implementation = implementation.lower() or "cpython"
    version, _, arch = version.partition("-")
    arch = "x86" if arch == "32" else (arch or THIS_ARCH)

    # Weird structure here is to work around https://github.com/python/mypy/issues/12535
    # and https://github.com/frostming/pbs-installer/issues/6
    checked_impl: Literal["cpython", "pypy"] = "cpython"
    if implementation == "pypy":
        checked_impl = "pypy"
    elif implementation != "cpython":
        raise ValueError(f"Unknown interpreter implementation: {implementation}")
    ver, python_file = get_download_link(
        version, implementation=checked_impl, arch=arch, build_dir=False
    )
    destination = target_path / str(ver)
    interpreter = (
        destination / "bin" / "python3"
        if not _WINDOWS_BUILD
        else destination / "python.exe"
    )
    project = Core().create_project()
    env = BareEnvironment(project)
    if not destination.exists() or not interpreter.exists():
        shutil.rmtree(destination, ignore_errors=True)
        destination.mkdir(parents=True, exist_ok=True)
        with tempfile.NamedTemporaryFile() as tf:
            tf.close()
            with env.session:
                original_filename = download(python_file, tf.name, env.session)
            # Use "tar_filter" if stdlib tar extraction filters are available
            # (they were only added in Python 3.12, so no filtering on 3.11)
            with default_tarfile_filter("tar_filter"):
                install_file(tf.name, destination, original_filename)
    if interpreter.exists():
        # Installation successful, return the path to the installation folder
        return destination
    # Failed to install the interpreter
    return None


def _get_py_scheme_path(category: str, base_path: StrPath, py_version: str) -> Path:
    py_version_short = py_version.rpartition(".")[0]
    scheme_vars = {
        "base": str(base_path),
        "py_version": py_version,
        "py_version_nodot": "".join(py_version_short.split(".")),
        "py_version_short": py_version_short,
    }
    return Path(sysconfig.get_path(category, "venv", vars=scheme_vars))


def _binary_with_extension(name: str) -> str:
    binary_suffix = Path(sys.executable).suffix
    return f"{name}{binary_suffix}"


@dataclass
class LayerEnvBase(ABC):
    """Common base class for layer build environment implementations."""

    # Python environment used to run tools like `uv` and `pip`
    tools_python_path: ClassVar[Path] = Path(sys.executable)

    # Specified in concrete subclasses
    kind: ClassVar[LayerVariant]
    category: ClassVar[LayerCategory]

    # Specified on creation
    _env_spec: LayerSpecBase = field(repr=False)
    build_path: Path = field(repr=False)
    requirements_path: Path = field(repr=False)
    source_filter: SourceTreeContentFilter = field(repr=False)
    build_platform: TargetPlatform = field(
        repr=False, default_factory=get_build_platform
    )

    # Derived from build path and spec in __post_init__
    env_path: Path = field(init=False)
    pylib_path: Path = field(init=False, repr=False)
    dynlib_path: Path | None = field(init=False, repr=False)
    executables_path: Path = field(init=False, repr=False)
    python_path: Path = field(init=False, repr=False)
    env_lock: EnvironmentLock = field(init=False, repr=False)
    _build_metadata_path: Path = field(init=False, repr=False)
    _pyproject_path: Path = field(init=False, repr=False)

    # Derived from subclass py_version in __post_init__
    _py_version_info: tuple[str, str] = field(init=False, repr=False)

    # Derived from layer spec in subclass __post_init__
    py_implementation: str = field(init=False, repr=False)
    py_version: str = field(init=False, repr=False)

    # Set in subclass __post_init__, or when build environments are created
    base_python_path: Path | None = field(init=False, repr=False)

    # Operation flags allow for requested commands to be applied only to selected layers
    # Notes:
    #   - the "build if needed" (want_build=None) option is fairly ineffective, since
    #     there are some operations that are always considered "needed" (at least for now)
    #   - there is no "if needed" (want_publish=None) option for archive publication
    want_lock: bool | None = field(
        default=None, init=False, repr=False
    )  # Default: if needed
    want_lock_reset: bool = field(
        default=False, init=False, repr=False
    )  # Default: no reset
    want_build: bool | None = field(
        default=True, init=False, repr=False
    )  # Default: build
    want_publish: bool = field(default=True, init=False, repr=False)  # Default: publish
    # Allow layers to be excluded completely (even from the stack status summary)
    # Excluding a layer also clears the other operation flags
    excluded: bool = field(default=False, init=False, repr=False)

    # State flags used to selectively execute some cleanup operations
    was_created: bool = field(default=False, init=False, repr=False)
    was_locked: bool = field(default=False, init=False, repr=False)
    was_built: bool = field(default=False, init=False, repr=False)

    def _get_py_scheme_path(self, category: str) -> Path:
        return _get_py_scheme_path(category, self.env_path, self.py_version)

    def _get_python_dir_path(self) -> Path:
        # Dedicated method so subclasses can adjust this if needed
        return self._get_py_scheme_path("scripts")

    def __str__(self) -> str:
        return format_env_status(self.get_env_status())

    @staticmethod
    def _op_state_to_str(op_name: str, op_status: bool | None) -> str | None:
        if op_status:
            return op_name
        if op_status is None:
            return f"{op_name}-if-needed"
        return None

    def _get_selected_ops(self) -> list[str]:
        op_states = (
            ("reset-lock", self.want_lock_reset),
            ("lock", self.want_lock),
            ("build", self.want_build),
            ("publish", self.want_publish),
        )
        op_text = [
            self._op_state_to_str(op_name, op_state) for op_name, op_state in op_states
        ]
        return [op for op in op_text if op]

    def get_env_status(self, *, report_ops: bool = True) -> LayerStatus:
        """Get JSON-compatible summary of the environment status and selected operations."""
        # Valid lock: "env_name [reset-lock lock build publish]"
        # Outdated lock: "*env_name [reset-lock lock build publish]"
        env_name = self.env_name
        deployed_name = self.env_lock.get_deployed_name(env_name, placeholder="???")
        selected_ops = self._get_selected_ops() if report_ops else None
        return LayerStatus(
            name=env_name,
            install_target=deployed_name,
            has_valid_lock=self.env_lock.has_valid_lock,
            selected_operations=selected_ops,
        )

    @property
    def env_name(self) -> EnvNameBuild:
        """The name of this environment in the build folder."""
        return self.env_spec.env_name

    @property
    def install_target(self) -> EnvNameDeploy:
        """The environment name used for this layer when deployed."""
        return self.env_lock.get_deployed_name(self.env_spec.env_name)

    @property
    def index_config(self) -> PackageIndexConfig:
        """The package index configuration used to lock and build this layer."""
        return self._env_spec._index_config

    def __post_init__(self) -> None:
        # Concrete subclasses must set the version before finishing the base initialisation
        # Assert its existence here to make failures to do so easier to diagnose
        assert self.py_version is not None, "Subclass failed to set 'py_version'"
        self._py_version_info = cast(
            tuple[str, str], tuple(self.py_version.split(".")[:2])
        )
        build_path = self.build_path
        self.env_path = env_path = build_path / self.env_name
        # Per-environment config and metadata files are stored *adjacent* to the build environments
        # This allows the environment creation to distinguish fresh builds from in-place updates
        # (this would not be possible if tool config files were stored in the build environments)
        self._build_metadata_path = env_path.with_name(
            f"{env_path.name}.last-build.json"
        )
        self._pyproject_path = env_path.with_name(f"{env_path.name}_resolve")

        # Note: purelib and platlib are the same location in virtual environments
        # (even when they have different names, platlib is a symlink to purelib)
        self.pylib_path = self._get_py_scheme_path("purelib")
        self.executables_path = self._get_py_scheme_path("scripts")
        env_python_dir_path = self._get_python_dir_path()
        assert env_python_dir_path.is_absolute()
        env_python_path = env_python_dir_path / _binary_with_extension("python")
        # Symlinked environments may technically vary in whether the link setup is:
        #   python -> ./pythonX -> ./pythonX.Y -> base runtime Python
        # or:
        #   python -> base runtime Python
        #   pythonX -> base runtime Python
        #   pythonX.Y -> base runtime Python
        # or:
        #   python -> ./pythonX.Y
        #   pythonX -> ./pythonX.Y
        #   pythonX.Y -> base runtime Python
        # or:
        #   python -> base runtime Python
        #   pythonX -> ./python
        #   pythonX.Y -> ./python
        #
        # The stdlib venv does the latter for new environments, but this detail isn't
        # formally standardised, so venvstacks ensures it when creating the venvs
        # (this also ensures there is a single intercept point for a script wrapper)
        self.python_path = env_python_path
        if _WINDOWS_BUILD:
            # Windows DLL loading is typically handled via os.add_dll_directory()
            # Intel install some DLLs in a weird spot that needs extra config to handle
            self.dynlib_path = self.env_path / "Library" / "bin"
        else:
            # Allow POSIX extension modules to load shared libraries from lower layers
            self.dynlib_path = self.env_path / "share" / "venv" / "dynlib"
        self.env_lock = EnvironmentLock(
            self.requirements_path,
            (*map(str, self.env_spec.requirements),),
            self._get_lock_validity_inputs(),
            self._get_lock_version_inputs(),
            self.env_spec.versioned,
        )
        # Ensure symlinks in the environment paths aren't inadvertently resolved
        assert self.pylib_path.relative_to(self.env_path)
        assert self.executables_path.relative_to(self.env_path)
        assert self.dynlib_path.relative_to(self.env_path)
        # Adjust op selections based on the target platform
        if not self.env_spec.platforms:
            # If the spec doesn't target *any* platforms, exclude it completely
            self.exclude_layer()
        else:
            targets_platform = self.targets_platform()
            self.want_build = self.want_build and targets_platform
            self.want_publish = self.want_publish and targets_platform

    def _get_lock_validity_inputs(self) -> tuple[str, ...]:
        # "Validity" inputs are non-dependency inputs that invalidate the lock when changed
        # TODO: consider incorporating more uv config settings into the lock validity check
        hash_inputs = [f"py_version={'.'.join(self._py_version_info)}"]
        linux_target = self.env_spec.linux_target
        if linux_target:
            hash_inputs.append(f"linux_target={linux_target}")
        macosx_target = self.env_spec.macosx_target
        if macosx_target:
            hash_inputs.append(f"macosx_target={macosx_target}")
        return tuple(hash_inputs)

    def _get_lock_version_inputs(self) -> tuple[str, ...]:
        # "Version" inputs are non-dependency inputs that only invalidate the lock
        # when changed in a layer specification that is using implicit versioning
        return (
            f"env_name={self.env_name}",
            f"is_versioned_layer={self.env_spec.versioned}",
        )

    @property
    def env_spec(self) -> LayerSpecBase:
        """Layer specification for this environment."""
        # Define property to allow covariance of the declared type of `env_spec`
        return self._env_spec

    @abstractmethod
    def get_deployed_config(self) -> postinstall.LayerConfig:
        """Layer config to be published in `venvstacks_layer.json`."""
        raise NotImplementedError

    def get_relative_build_path(self, build_env_path: Path) -> Path:
        """Get relative build location for a build path (includes layer's build name)."""
        return build_env_path.relative_to(self.build_path)

    def get_deployed_path(self, build_env_path: Path) -> Path:
        """Get relative deployment location for a build path (includes layer's deployed name)."""
        env_deployed_path = Path(self.install_target)
        relative_path = build_env_path.relative_to(self.env_path)
        return env_deployed_path / relative_path

    def _relative_to_env(self, relative_build_path: Path) -> Path:
        # Input path is relative to the base of the build directory
        # Output path is relative to the base of the environment
        # Note: we avoid `walk_up=True` here, firstly to maintain
        #       Python 3.11 compatibility, but also to limit the
        #       the relative paths to *peer* environments, rather
        #       than all potentially valid relative path calculations
        if relative_build_path.is_absolute():
            self._fail_build(f"{relative_build_path} is not a relative path")
        if relative_build_path.parts[0] == self.env_name:
            # Emit internally relative path
            return Path(*relative_build_path.parts[1:])
        # Emit relative reference to peer environment
        return Path("..", *relative_build_path.parts)

    def _relative_internal_path(self, absolute_build_path: Path) -> Path:
        # Input path is an absolute path inside the environment
        # Output path is relative to the base of the environment
        assert absolute_build_path.is_absolute()
        return absolute_build_path.relative_to(self.env_path)

    def _get_relative_deployed_base_python(self) -> Path | None:
        raise NotImplementedError

    def _get_deployed_config(
        self,
        pylib_dirs: Iterable[str],
        dynlib_dirs: Iterable[str],
    ) -> postinstall.LayerConfig:
        # Helper for subclass get_deployed_config implementations
        base_python_path = self._get_relative_deployed_base_python()
        if base_python_path is None:
            self._fail_build("Cannot get deployment config for unlinked layer")

        return postinstall.LayerConfig(
            python=str(self._relative_internal_path(self.python_path)),
            py_version=self.py_version,
            base_python=str(base_python_path),
            site_dir=str(self._relative_internal_path(self.pylib_path)),
            pylib_dirs=[str(self._relative_to_env(Path(d))) for d in pylib_dirs],
            dynlib_dirs=[str(self._relative_to_env(Path(d))) for d in dynlib_dirs],
        )

    def _write_deployed_config(self) -> None:
        # This is written as part of creating/updating the build environments
        config_path = self.env_path / postinstall.DEPLOYED_LAYER_CONFIG
        _LOG.debug(f"Generating {str(config_path)!r}...")
        config_path.parent.mkdir(parents=True, exist_ok=True)
        _write_json(config_path, self.get_deployed_config())

    def _fail_build(self, message: str, exc: Exception | None = None) -> NoReturn:
        attributed_message = f"Layer {self.env_name}: {message}"
        build_exc = BuildEnvError(attributed_message)
        if exc is not None:
            raise build_exc from exc
        raise build_exc

    def targets_platform(
        self, target_platform: str | TargetPlatform | None = None
    ) -> bool:
        """Returns `True` if the layer will be built for the given target platform.

        If no target platform is given, the current build platform is assumed.
        """
        if target_platform is None:
            target_platform = self.build_platform
        return self.env_spec.targets_platform(target_platform)

    def select_operations(
        self,
        lock: bool | None = False,
        build: bool | None = True,
        publish: bool = True,
        *,
        reset_lock: bool = False,
    ) -> None:
        """Enable the selected operations for this environment."""
        targets_platform = self.targets_platform()
        self.excluded = False
        # Locking is cross-platform
        self.want_lock = lock
        self.want_lock_reset = reset_lock
        # Building & publishing artifacts is platform specific
        self.want_build = build and targets_platform
        self.want_publish = publish and targets_platform
        # Also reset operation state tracking
        self.was_created = False
        self.was_built = False

    def exclude_layer(self) -> None:
        """Exclude the layer from all operations (including stack status reporting)."""
        self.select_operations(False, False, False)
        self.excluded = True

    def _write_pyproject_file(
        self, requirements_input_path: Path
    ) -> Sequence[LockedPackage]:
        # Layer config to be passed in:
        # - declared requirements -> dependencies
        # - lower layer constraints -> tool.uv.constraint-dependencies
        # - package index overrides -> tool.uv.sources
        # - index definitions & priority overrides -> tool.uv.index
        # Common config is also included here as attempting to pass it in via
        # `--config-file` means `uv` won't reliably read the `[tool.uv]` table
        # Returns the list of pinned constraints derived from lower layers
        dependencies = _read_flat_reqs(requirements_input_path)
        constraint_paths = self.get_constraint_paths()
        unconditional_constraints: dict[str, LockedPackage] = {}
        conditional_constraints: dict[str, list[LockedPackage]] = {}
        for constraint_path in constraint_paths:
            constraining_pkgs = _iter_pylock_packages_from_file(
                constraint_path, exclude_shared=True, pkg_only=True
            )
            for constraining_pkg in constraining_pkgs:
                constrained_name = constraining_pkg.name
                if constrained_name in unconditional_constraints:
                    # Package is unconditionally shadowed, nothing further to consider
                    continue
                if not constraining_pkg.marker:
                    # For any later layers, the package is now unconditionally shadowed
                    unconditional_constraints[constrained_name] = constraining_pkg
                    continue
                conditional_pkgs = conditional_constraints.setdefault(
                    constrained_name, []
                )
                conditional_pkgs.append(constraining_pkg)
        # List the constraints in alphabetical order.
        # When multiple layers provide a package, list them with their environment
        # marker until the first one that is installed unconditionally
        constrained_names = sorted(
            unconditional_constraints.keys() | conditional_constraints.keys()
        )
        pinned_constraints: list[LockedPackage] = []
        for constrained_name in constrained_names:
            conditional_pkgs = conditional_constraints.get(constrained_name, [])
            if conditional_pkgs:
                shadowing_markers: set[Marker] = set()
                for conditional_pkg in conditional_pkgs:
                    conditional_marker = conditional_pkg.marker
                    if conditional_marker in shadowing_markers:
                        continue
                    assert conditional_marker is not None
                    shadowing_markers.add(conditional_marker)
                    pinned_constraints.append(conditional_pkg)
            unconditional_pkg = unconditional_constraints.get(constrained_name, None)
            if unconditional_pkg is not None:
                pinned_constraints.append(unconditional_pkg)
        env_spec = self.env_spec
        index_config = env_spec._index_config
        common_indexes = index_config._common_indexes
        named_indexes = index_config._named_indexes
        priority_names = env_spec.priority_indexes
        # Index names are checked against the known index names at spec definition time,
        # so there's no specific error handling for failed lookups below
        if not priority_names:
            priority_indexes = []
        else:
            priority_indexes = [named_indexes[name].copy() for name in priority_names]
            for p in priority_indexes:
                p["explicit"] = False
        other_index_names = set(env_spec.package_indexes.values())
        other_index_names.difference_update(priority_names)
        referenced_indexes = [named_indexes[name] for name in other_index_names]
        explicit_indexes = [x for x in referenced_indexes if x.get("explicit")]
        other_indexes = [
            x for x in common_indexes if x.get("name") not in priority_names
        ]
        layer_indexes = [*priority_indexes, *explicit_indexes, *other_indexes]
        package_indexes = index_config._common_package_indexes.copy()
        package_indexes.update(env_spec.package_indexes)
        package_sources = {pkg: {"index": idx} for pkg, idx in package_indexes.items()}
        uv_tool_config = index_config._common_config_uv.copy()
        uv_constraints = [str(pkg) for pkg in pinned_constraints]
        uv_tool_config["constraint-dependencies"] = uv_constraints
        uv_environments = [_UV_TARGET_ENVIRONMENTS[t] for t in env_spec.platforms]
        uv_tool_config["environments"] = uv_environments
        uv_tool_config["required-environments"] = uv_environments
        # No need to set required-environments, as env markers specify machine arch
        if layer_indexes:
            uv_tool_config["index"] = layer_indexes
        if package_sources:
            uv_tool_config["sources"] = package_sources
        layer_project_name = re.sub("[^a-zA-Z0-9._-]", "-", self.env_name)
        py_version_short = self.py_version.rpartition(".")[0]
        pyproject_config = {
            "project": {
                "name": canonicalize_name(layer_project_name),
                "version": "0",
                "dependencies": dependencies,
                "requires-python": f"=={py_version_short}.*",
            },
            "tool": {"uv": uv_tool_config},
        }
        pyproject_path = self._pyproject_path
        pyproject_path.mkdir(exist_ok=True)
        pyproject_toml_path = pyproject_path / "pyproject.toml"
        with pyproject_toml_path.open("w") as f:
            tomlkit.dump(pyproject_config, f)
        return pinned_constraints

    def _create_environment(
        self, *, clean: bool = False, lock_only: bool = False
    ) -> None:
        env_path = self.env_path
        env_updated = False
        create_env = True
        if not env_path.exists():
            _LOG.info(f"{str(env_path)!r} does not exist, creating...")
        elif clean:
            _LOG.info(f"{str(env_path)!r} exists, replacing...")
        else:
            if self.want_build or self.was_created or self.needs_build():
                # Run the update if requested, if the env was created earlier in the build,
                # or if the build env is otherwise outdated
                _LOG.info(f"{str(env_path)!r} exists, updating...")
                self._update_existing_environment(lock_only=lock_only)
                env_updated = True
            else:
                _LOG.info(f"{str(env_path)!r} exists, reusing without updating...")
            create_env = False
        if create_env:
            self._create_new_environment(lock_only=lock_only)
        env_lock = self.env_lock
        if not env_lock.versioned or env_lock.has_valid_lock:
            # Unversioned deployed config can be written regardless of the lock status
            # Versioned layers need an up to date version to write the deployed config
            self._write_deployed_config()
        self.was_created = create_env
        self.was_built = was_built = not lock_only and (create_env or env_updated)
        if was_built:
            self._write_last_build_metadata()

    def create_environment(self, clean: bool = False) -> None:
        """Create or update specified environment. Returns True if env is new or updated."""
        self._create_environment(clean=clean)
        self._ensure_portability()

    def report_python_site_details(self) -> subprocess.CompletedProcess[str]:
        """Print the results of running ``python -m site`` in this environment."""
        # TODO: adjust how the Python command is executed based on UI verbosity settings
        _UI.echo(f"Reporting environment details for {str(self.env_path)!r}")
        command = [
            str(self.python_path),
            "-X",
            "utf8",
            "-Im",
            "site",
        ]
        return run_python_command(command)

    def _run_uv(
        self, cmd: str, cmd_args: list[str], **kwds: Any
    ) -> subprocess.CompletedProcess[str]:
        # Always run `uv` via `python -Im` so it gets a valid default interpreter to use
        command = [
            str(self.tools_python_path),
            "-X",
            "utf8",
            "-Im",
            "uv",
            cmd,
            *cmd_args,
            "--no-managed-python",
        ]
        return run_python_command(command, **kwds)

    def _run_uv_pip(
        self, cmd_args: list[str], **kwds: Any
    ) -> subprocess.CompletedProcess[str]:
        return self._run_uv("pip", cmd_args, **kwds)

    def _run_uv_lock(
        self,
        pyproject_path: StrPath,
    ) -> subprocess.CompletedProcess[str]:
        uv_lock_args = [
            "--project",
            str(pyproject_path),
            "--python",
            str(self.base_python_path),
            *self.index_config._get_uv_lock_args(self.build_path),
            "--upgrade",  # ignore any uv.lock contents from a previous local lock run
            "--quiet",
            "--no-color",
        ]
        _LOG.debug((Path(pyproject_path) / "pyproject.toml").read_text("utf-8"))
        try:
            return self._run_uv("lock", uv_lock_args)
        except subprocess.CalledProcessError as exc:
            raise LayerLockError(f"Failed to lock layer {self.env_name!r}") from exc

    def _run_uv_export_requirements(
        self,
        requirements_path: StrPath,
        pyproject_path: StrPath,
    ) -> subprocess.CompletedProcess[str]:
        uv_export_args = [
            "-o",
            os.fspath(requirements_path),
            "--project",
            str(pyproject_path),
            "--locked",
            "--format",
            "pylock.toml",
            "--no-header",
            "--no-emit-project",
            "--python",
            str(self.base_python_path),
            *self.index_config._get_uv_export_args(self.build_path),
            "--quiet",
            "--no-color",
            "--no-annotate",  # Annotations include file paths, creating portability problems
        ]
        try:
            return self._run_uv("export", uv_export_args)
        except subprocess.CalledProcessError as exc:
            raise LayerLockError(
                f"Failed to generate pylock.toml for layer {self.env_name!r}"
            ) from exc

    def _run_uv_pip_install(
        self,
        requirements_path: StrPath,
        linux_target: str | None,
        macosx_target: str | None,
    ) -> subprocess.CompletedProcess[str]:
        # No need to pass in the layer project config,
        # as everything is captured in the pylock.toml file
        uv_pip_args = [
            "install",
            "--python",
            str(self.python_path),
            *self.index_config._get_uv_pip_install_args(
                self.build_path,
                self.build_platform,
                linux_target,
            ),
            "--quiet",
            "--no-color",
            # Everything uv needs for package installation is expected to be
            # defined in the lock file or the runtime environment
            "--no-config",
        ]
        uv_pip_args.extend(("-r", os.fspath(requirements_path)))
        env: dict[str, Any] | None = None
        if macosx_target is not None:
            env = {"MACOSX_DEPLOYMENT_TARGET": macosx_target}
        try:
            return self._run_uv_pip(uv_pip_args, env=env)
        except subprocess.CalledProcessError as exc:
            raise LayerInstallationError(
                f"Failed to install into layer {self.env_name!r}"
            ) from exc

    def get_constraint_paths(self) -> list[Path]:
        """Get the lower level layer constraints imposed on this environment."""
        # No constraints files by default, subclasses override as necessary
        return []

    def needs_lock(self, lock_time: datetime | None = None) -> bool:
        """Returns true if this environment needs to be locked."""
        if self.want_lock is False:
            # Locking step has been explicitly disabled, so override the check
            # Later process steps will fail if the lock file is needed but missing
            # TODO?: emit a runtime warning about possible inconsistencies
            return False
        if self.want_lock_reset and not self.was_locked:
            # If the lock is still to be reset, then locking is needed unless
            # the lock operation has been explicitly disabled
            return True
        env_lock = self.env_lock
        if not env_lock.has_valid_lock:
            # No valid metadata -> locking is needed
            return True
        # Otherwise, locking is only needed if a specific lock time has been
        # requested and the recorded lock time doesn't match
        if lock_time is None:
            return False
        return lock_time != env_lock.locked_at

    def _get_build_metadata(self) -> Mapping[str, Any]:
        env_name = self.env_name
        env_lock = self.env_lock
        layer_details = LayerSpecMetadata(
            layer_name=env_name,
            install_target=env_lock.get_deployed_name(env_name),
            requirements_hash=env_lock.requirements_hash,
            lock_version=env_lock.lock_version,
            locked_at=env_lock.locked_at,
        )
        self._update_output_metadata(layer_details)
        return {
            "layer_spec": self.env_spec.to_dict(),
            "layer_details": layer_details,
        }

    def _load_last_build_metadata(self) -> Any:
        build_metadata_path = self._build_metadata_path
        if not build_metadata_path.exists():
            return None
        return json.loads(build_metadata_path.read_text(encoding="utf-8"))

    def _write_last_build_metadata(self) -> None:
        _write_json(self._build_metadata_path, self._get_build_metadata())

    def needs_build(self) -> bool:
        """Returns true if the build environment needs to be created or updated."""
        if self.want_build is False:
            # Building step has been explicitly disabled, so override the check
            # Later process steps will fail if the environment is needed but missing
            # TODO?: emit a runtime warning about possible inconsistencies
            return False
        if not self.env_path.exists():
            # Build env is necessarily outdated if it doesn't exist yet
            return True
        last_build_metadata = self._load_last_build_metadata()
        if last_build_metadata is None:
            # Build env is outdated if there is no recorded build metadata
            return True
        # Build env is outdated if the metadata has changed since the last build
        return bool(self._get_build_metadata() != last_build_metadata)

    def _write_package_summary(self) -> None:
        # The requirements are read from disk rather than passed in so existing lock files
        # can be summarised, and to ensure no extra info is being injected into the summaries
        requirements_path = self.requirements_path
        all_required_packages = sorted(
            _iter_pylock_packages_from_file(requirements_path)
        )
        required_packages: list[str] = []
        shared_packages: list[str] = []
        # Omit the shared requirements from the list of required packages
        # The components from lower layers are marked as shared if they're either
        # installed unconditionally on all platforms, or if their environment marker
        # matches the environment marker for the package in the current layer
        for pkg in all_required_packages:
            if pkg.is_shared:
                shared_packages.append(str(pkg))
                continue
            required_packages.append(str(pkg))
        summary_lines = [
            f"# Package summary for {self.env_name}",
            "#     Auto-generated by venvstacks (DO NOT EDIT)",
        ]
        summary_lines.extend(required_packages)
        summary_lines.append("")
        if shared_packages:
            summary_lines.append("# Shared packages inherited from other layers")
            summary_lines.extend(sorted(shared_packages))
            summary_lines.append("")

        summary_fname = f"packages-{self.env_name}.txt"
        summary_path = requirements_path.with_name(summary_fname)
        summary_path.write_text(
            "\n".join(summary_lines), encoding="utf-8", newline="\n"
        )

    def _iter_dependencies(self) -> Iterator["LayerEnvBase"]:
        return iter(())

    def get_lock_inputs(self) -> tuple[Path, Path, Sequence[LockedPackage]]:
        """Ensure the inputs needed to lock this environment are defined and valid."""
        unlocked_deps = [
            env.env_name for env in self._iter_dependencies() if env.needs_lock()
        ]
        if unlocked_deps:
            self._fail_build(f"Cannot lock with unlocked dependencies: {unlocked_deps}")
        declared_requirements_path = self.env_lock.prepare_lock_inputs()
        pinned_constraints = self._write_pyproject_file(declared_requirements_path)
        return (
            self.requirements_path,
            self._pyproject_path,
            pinned_constraints,
        )

    def _match_target_platforms(self, marker: Marker) -> Sequence[TargetPlatform]:
        target_platforms: list[TargetPlatform] = []
        py_version = self.py_version
        py_impl = self.py_implementation
        for platform in self.env_spec.platforms:
            env = platform._get_marker_environment(py_version, py_impl)
            if marker.evaluate(env):
                target_platforms.append(platform)
        return target_platforms

    def _have_shared_package(
        self,
        pkg: LockedPackage,
        platforms: Iterable[TargetPlatform],
        packages_by_name: Mapping[str, Sequence[LockedPackage]],
    ) -> bool:
        available_packages = packages_by_name.get(pkg.name, None)
        if available_packages is None:
            # No lower layer has a package by that name -> definitely not available
            return False
        # Get the list of conditionally installed packages from lower layers
        markers = [pkg.marker for pkg in available_packages if pkg.marker]
        if len(markers) < len(available_packages):
            # One of the layers has an unconditionally installed copy of the package
            return True
        py_version = self.py_version
        py_impl = self.py_implementation
        # We assume the caller has filtered the list of platforms to only
        # those where the package being queried will be installed
        required_platforms = set(platforms)
        for platform in platforms:
            env = platform._get_marker_environment(py_version, py_impl)
            for marker in markers:
                if marker.evaluate(env):
                    required_platforms.remove(platform)
                    break
        # If all required platforms were found, package is available from lower layers
        return not required_platforms

    def lock_requirements(self, lock_time: datetime | None = None) -> EnvironmentLock:
        """Transitively lock the requirements for this environment."""
        pylock_path, pyproject_path, pinned_constraints = self.get_lock_inputs()
        # Packages provided by lower layers will be excluded via their environment markers
        if not self.want_lock and not self.needs_lock(lock_time):
            _LOG.info(f"Using existing lock for {self.env_name} ({str(pylock_path)!r})")
            # Ensure summary files are always emitted, even for existing layer locks
            self._write_package_summary()
            return self.env_lock
        if self.want_lock_reset and pylock_path.exists():
            _LOG.info(
                f"Resetting lock for {self.env_name} (removing {str(pylock_path)!r})"
            )
            pylock_path.unlink()
        want_full_lock = (
            self.want_lock or self.want_lock_reset or self.env_lock.needs_full_lock
        )
        if want_full_lock:
            _LOG.info(f"Locking {self.env_name} (generating {str(pylock_path)!r})")
            _LOG.debug(
                f"uv lock input for {self.env_name}:\n"
                f"{(pyproject_path / 'pyproject.toml').read_text('utf-8')}"
            )
            self._run_uv_lock(pyproject_path)
            _LOG.debug(
                f"uv lock output for {self.env_name}:\n"
                f"{(pyproject_path / 'uv.lock').read_text('utf-8')}"
            )
            self._run_uv_export_requirements(pylock_path, pyproject_path)
            if not pylock_path.exists():
                self._fail_build(f"Failed to generate {str(pylock_path)!r}")
            # We want to amend the lockfile to skip installing packages provided by lower layers
            # We also want to remove the default header comment and instead add our own
            raw_pylock_text = pylock_path.read_text("utf-8")
            _LOG.debug(f"Raw uv export output for {self.env_name}:\n{raw_pylock_text}")
            pylock_dict = tomlkit.parse(raw_pylock_text).unwrap()
            raw_pkg: dict[str, Any]
            # Process the environment markers for locked packages
            available_packages = set(pinned_constraints)
            packages_by_name: dict[str, list[LockedPackage]] = {}
            for pkg in available_packages:
                packages_by_name.setdefault(pkg.name, []).append(pkg)
            num_target_platforms = len(self.env_spec.platforms)
            raw_packages: list[dict[str, Any]] = pylock_dict.get("packages", [])
            pkg_reversed_index = -1
            for raw_pkg in reversed(raw_packages):
                # Iterate in reverse to allow package deletion
                pkg = LockedPackage.from_dict(raw_pkg, pkg_only=True)
                assert not pkg.is_shared  # Should not be set in raw uv output
                marker = pkg.marker
                matching_platforms: Sequence[TargetPlatform]
                if not marker:
                    matching_platforms = self.env_spec.platforms
                else:
                    matching_platforms = self._match_target_platforms(marker)
                    if not matching_platforms:
                        # Environment marker check fails for all target platforms,
                        # so don't even list this package in the layer lock file
                        _LOG.info(
                            f"{self.env_name}: dropping irrelevant package {pkg.name!r}"
                        )
                        # Assertion after removal is there because indexing
                        # errors here were previously quite tricky to debug
                        dropped_pkg = raw_packages.pop(pkg_reversed_index)
                        assert dropped_pkg is raw_pkg
                        continue
                    if len(matching_platforms) == num_target_platforms:
                        # Environment marker check passes for all target platforms,
                        # so list this package without a marker in the layer lock file
                        _LOG.info(
                            f"{self.env_name}: marking {pkg.name!r} as unconditional"
                        )
                        pkg = pkg.as_unconditional()
                        del raw_pkg["marker"]  # Omit the marker entirely
                # Kept this package, so bump the offset for any future removals
                pkg_reversed_index -= 1
                if available_packages:
                    # Update the environment markers for packages provided by lower layers
                    # The components from lower layers are marked as shared if they're either
                    # installed unconditionally on all platforms, their environment marker
                    # is an exact text match for the marker in this layer, or their environment
                    # marker is valid for all of the platforms targeted by this layer where
                    # this layer's environment marker is also valid
                    unconditional_req = pkg.as_unconditional()
                    is_shared = (
                        pkg in available_packages
                        or unconditional_req in available_packages
                        or self._have_shared_package(
                            pkg, matching_platforms, packages_by_name
                        )
                    )
                    if is_shared:
                        _LOG.info(f"{self.env_name}: marking {pkg.name!r} as shared")
                        # Add an unmatchable environment marker to skip package installation
                        raw_pkg["marker"] = pkg._get_shared_marker()
                        # Also clear the "wheels" and "index" metadata for the package
                        raw_pkg.pop("index", None)
                        raw_pkg.pop("wheels", None)
                # Source builds are not permitted when installing packages,
                # so clear all package metadata that enables source builds
                for pkg_source_key in _PYLOCK_SOURCE_KEYS:
                    raw_pkg.pop(pkg_source_key, None)
            # Edit any absolute wheel file paths
            pylock_dir_path = pylock_path.parent
            for raw_pkg in raw_packages:
                for raw_whl in raw_pkg.get("wheels", ()):
                    _name, local_path = _extract_wheel_details(raw_whl)
                    if local_path is not None:
                        if local_path.is_absolute():
                            # Local paths may technically be anywhere on the system
                            # Making them relative is intended for use cases where
                            # they're stored in a consistent location relative to
                            # the layer lock files (e.g in Git LFS)
                            # We avoid `walk_up=True` to maintain Python 3.11 compatibility
                            _LOG.debug(
                                f"Making {str(local_path)!r} relative to {str(pylock_dir_path)!r})"
                            )
                            try:
                                common_prefix = os.path.commonpath(
                                    (local_path, pylock_dir_path)
                                )
                            except ValueError as path_exc:
                                msg = f"Unable to locate {str(local_path)!r} relative to {str(pylock_dir_path)!r}"
                                self._fail_build(msg, path_exc)
                            common_path = Path(common_prefix)
                            relative_local_path = local_path.relative_to(common_path)
                            relative_pylock_dir_path = pylock_dir_path.relative_to(
                                common_path
                            )
                            prefix_steps = len(relative_pylock_dir_path.parts)
                            if relative_pylock_dir_path.drive:
                                # On Windows, relative paths still include a drive component
                                # (just without the trailing slash). The drive component is
                                # ignored for the task of stepping up to the common prefix.
                                prefix_steps -= 1
                            relative_prefix = [".."] * prefix_steps
                            relative_path = Path(*relative_prefix) / relative_local_path
                            raw_whl.pop("url", None)
                            # Always use forward slashes in the relative wheel paths
                            raw_whl["path"] = relative_path.as_posix()
            amended_pylock_text = tomlkit.dumps(pylock_dict)
            executable_name = Path(sys.executable).name.removesuffix(".exe")
            pylock_text_with_header = "\n".join(
                [
                    f"# Locked requirements for {self.env_name} (DO NOT EDIT)",
                    "#     Auto-generated by venvstacks with the following command:",
                    f"#         {executable_name} -Im {__package__} lock",
                    amended_pylock_text,
                ]
            )
            _LOG.debug(
                f"Amended uv export output for {self.env_name}:\n"
                f"{pylock_text_with_header}"
            )
            # Save lock files with LF line endings, even on Windows
            pylock_path.write_text(pylock_text_with_header, "utf-8", newline="\n")
        else:
            _LOG.info(f"Incrementing layer version for {self.env_name}")
            # Actually doing the update is handled in `update_lock_metadata`
        self._write_package_summary()
        if self.env_lock.update_lock_metadata(lock_time):
            _LOG.info(f"  Environment lock time set: {self.env_lock.locked_at!r}")
        assert self.env_lock.has_valid_lock
        if self.env_lock.versioned:
            # Layer version may have changed -> rewrite the deployment config
            self._write_deployed_config()
        self.was_locked = True
        assert not self.needs_lock()
        return self.env_lock

    def get_install_inputs(self) -> tuple[Path, str | None, str | None]:
        """Ensure the inputs needed to install into this environment are defined and valid."""
        if not self.env_lock.has_valid_lock:
            lock_diagnostics = _format_json(self.env_lock.get_diagnostics())
            failure_details = [
                "Environment must be locked before installing dependencies",
                "Invalid lock details:",
                lock_diagnostics,
            ]
            self._fail_build("\n".join(failure_details))
        requirements_path, _pyproject_path, _pinned_constraints = self.get_lock_inputs()
        return (
            requirements_path,
            self.env_spec.linux_target,
            self.env_spec.macosx_target,
        )

    def install_requirements(self) -> subprocess.CompletedProcess[str]:
        """Install the locked layer requirements into this environment.

        Note: assumes dependencies have already been installed into linked layers.
        """
        # Run a pip dependency upgrade inside the target environment
        install_result = self._run_uv_pip_install(*self.get_install_inputs())
        if not _WINDOWS_BUILD:
            symlink_dir_path = self.dynlib_path
            if symlink_dir_path is None:
                self._fail_build(
                    "Environments must be linked before installing dependencies"
                )
            libraries_to_link, ambiguous_link_targets = map_symlink_targets(
                symlink_dir_path,
                find_shared_libraries(
                    self._py_version_info,
                    self.pylib_path,
                    excluded=self.env_spec.dynlib_exclude,
                ),
            )
            if ambiguous_link_targets:
                err_lines = [
                    "Ambiguous dynamic library link targets:",
                    "",
                ]
                for symlink_path, so_paths in ambiguous_link_targets.items():
                    symlink_info = str(self.get_relative_build_path(symlink_path))
                    so_info = sorted(
                        str(self.get_relative_build_path(so_path))
                        for so_path in so_paths
                    )
                    err_lines.append(f"  {symlink_info} => {so_info}?")
                err_lines.extend(
                    [
                        "",
                        "Set `dynlib_exclude` in the layer definition to resolve this ambiguity.",
                    ]
                )
                self._fail_build("\n".join(err_lines))
            if symlink_dir_path.exists():
                for existing_path in symlink_dir_path.iterdir():
                    # Ensure only currently valid symlinks are included in the layer archive
                    existing_path.unlink()
            for symlink_path, dynlib_path in libraries_to_link.items():
                if symlink_path.exists():
                    if not symlink_path.is_symlink():
                        self._fail_build(
                            f"{str(symlink_path)!r} already exists and is not a symlink"
                        )
                    target_path = symlink_path.readlink()
                    abs_target_path = symlink_path.parent / target_path
                    if not abs_target_path.samefile(dynlib_path):
                        symlink_info = str(self.get_relative_build_path(symlink_path))
                        existing_info = str(
                            self.get_relative_build_path(abs_target_path)
                        )
                        conflicting_info = str(
                            self.get_relative_build_path(dynlib_path)
                        )
                        self._fail_build(
                            f"{symlink_info!r} already exists, "
                            f"but links to {existing_info!r}, not {conflicting_info!r}.\n"
                            "Cleaning the build environment may resolve this conflict."
                        )
                else:
                    symlink_path.parent.mkdir(exist_ok=True, parents=True)
                    symlink_path.symlink_to(dynlib_path)
        return install_result

    def _update_existing_environment(self, *, lock_only: bool = False) -> None:
        if not lock_only:
            self.install_requirements()

    @abstractmethod
    def _create_new_environment(self, *, lock_only: bool = False) -> None:
        raise NotImplementedError

    def _clean_environment(self) -> None:
        self._build_metadata_path.unlink(missing_ok=True)
        env_path = self.env_path
        if env_path.exists():
            shutil.rmtree(env_path)

    def _update_record_file(self, record_path: Path, removed_paths: set[Path]) -> bool:
        entries = parse_record_file(
            record_path.read_text(encoding="utf-8").splitlines()
        )
        included: list[tuple[str, str, str]] = []
        update_needed = False
        for entry in entries:
            entry_path = _resolve_lexical_path(entry[0], self.pylib_path)
            if entry_path in removed_paths:
                update_needed = True
                continue
            included.append(entry)
        if not update_needed:
            # No files excluded -> existing RECORD file can be left alone
            return False
        # Rewrite the RECORD file without the removed entries
        with record_path.open("w", encoding="utf-8", newline="") as f:
            writer = csv.writer(f, delimiter=",", quotechar='"', lineterminator="\n")
            for entry in included:
                writer.writerow(entry)
        return True

    def _ensure_portability(self) -> None:
        # Wrapper and activation scripts are not used on deployment targets,
        # so drop them entirely rather than making them portable
        removed_paths: set[Path] = set()
        for item in self.executables_path.iterdir():
            if item.is_dir():
                _LOG.debug(f"    Dropping directory {str(item)!r}")
                shutil.rmtree(item)
            elif not item.name.lower().startswith("python"):
                _LOG.debug(f"    Dropping potentially non-portable file {str(item)!r}")
                item.unlink()
            else:
                continue
            removed_paths.add(item)
        if removed_paths:
            # Also remove any dropped files from installation RECORD files
            for record_path in self.pylib_path.rglob("RECORD"):
                if self._update_record_file(record_path, removed_paths):
                    _LOG.debug(f"    Removed dropped files from {str(record_path)!r}")
        # Symlinks within the build folder should be relative
        # Symlinks outside the build folder shouldn't exist
        build_path = self.build_path
        relative, external = pack_venv.convert_symlinks(self.env_path, build_path)
        if relative:
            msg_lines = ["Converted absolute internal symlinks to relative symlinks:\n"]
            for file_path, target_path in relative:
                link_info = f"{str(file_path)!r} -> {str(target_path)!r}"
                msg_lines.append(f"  {link_info}")
            _LOG.debug("\n".join(msg_lines))
        if external:
            msg_lines = ["Converted absolute external symlinks to hard links:\n"]
            for file_path, target_path in external:
                link_info = f"{str(file_path)!r} -> {str(target_path)!r}"
                msg_lines.append(f"  {link_info}")
            _LOG.debug("\n".join(msg_lines))

    def _update_output_metadata(self, metadata: LayerSpecMetadata) -> None:
        # Hook for subclasses to optionally override
        assert metadata is not None

    def _prepare_deployed_env(self, deployed_env_path: Path) -> None:
        # Hook for subclasses to optionally override
        assert deployed_env_path.is_absolute()

    def define_archive_build(
        self,
        output_path: Path,
        target_platform: str,
        tag_output: bool = False,
        previous_metadata: ArchiveMetadata | None = None,
        force: bool = False,
    ) -> ArchiveBuildRequest:
        """Define an archive build request for this environment."""
        request = ArchiveBuildRequest.define_build(
            self.env_name,
            self.env_lock,
            self.build_path,
            output_path,
            target_platform,
            tag_output,
            previous_metadata,
            force,
            self._prepare_deployed_env,
        )
        self._update_output_metadata(request.build_metadata)
        return request

    def request_export(
        self,
        output_path: Path,
        previous_metadata: ExportMetadata | None = None,
        force: bool = False,
    ) -> LayerExportRequest:
        """Define a local export request for this environment."""
        request = LayerExportRequest.define_export(
            self.env_name,
            self.env_lock,
            self.build_path,
            output_path,
            previous_metadata,
            force,
            self._prepare_deployed_env,
        )
        self._update_output_metadata(request.export_metadata)
        return request


class RuntimeEnv(LayerEnvBase):
    """Base runtime layer build environment."""

    kind = LayerVariants.RUNTIME
    category = LayerCategories.RUNTIMES

    def _get_python_dir_path(self) -> Path:
        if _WINDOWS_BUILD:
            # python-build-standalone Windows build doesn't put the binary in `Scripts`
            return self.env_path
        return super()._get_python_dir_path()

    def __post_init__(self) -> None:
        # Ensure Python version is set before finishing base class initialisation
        self.py_version = self.env_spec.py_version
        super().__post_init__()
        # Runtimes are their own base Python
        self.base_python_path = self.python_path
        self.py_implementation = self.env_spec.py_implementation

    @property
    def env_spec(self) -> RuntimeSpec:
        """Layer specification for this runtime build environment."""
        # Define property to allow covariance of the declared type of `env_spec`
        assert isinstance(self._env_spec, RuntimeSpec)
        return self._env_spec

    def _get_relative_deployed_base_python(self) -> Path:
        base_python_path = self.base_python_path
        assert base_python_path is not None
        return Path(self._relative_internal_path(base_python_path))

    def get_deployed_config(self) -> postinstall.LayerConfig:
        """Layer config to be published in `venvstacks_layer.json`."""
        return self._get_deployed_config([], [])

    def _remove_pip(self) -> subprocess.CompletedProcess[str] | None:
        to_be_checked = ["pip", "wheel", "setuptools"]
        to_be_removed = []
        for pylib in to_be_checked:
            if (self.pylib_path / pylib).exists():
                to_be_removed.append(pylib)
        if not to_be_removed:
            return None
        pip_args = [
            "uninstall",
            "--python",
            str(self.python_path),
            *to_be_removed,
        ]
        # "uv pip uninstall" sends routine output to stderr for not-readily-apparent reasons...
        return self._run_uv_pip(pip_args, stderr=subprocess.STDOUT)

    def _create_new_environment(self, *, lock_only: bool = False) -> None:
        self._clean_environment()
        python_runtime = self.env_spec.python_implementation
        install_path = _pdm_python_install(self.build_path, python_runtime)
        if install_path is None:
            self._fail_build(f"Failed to install {python_runtime}")
        shutil.move(install_path, self.env_path)
        # No build step needs `pip` to be installed in the target environment,
        # and we don't want to ship it unless explicitly requested to do so
        # as a declared dependency of an included component
        self._remove_pip()
        _fs_sync()
        if not lock_only:
            _LOG.debug(
                f"Using {str(self.python_path)!r} as runtime environment layer in {self}"
            )
            self.install_requirements()

    def _update_output_metadata(self, metadata: LayerSpecMetadata) -> None:
        super()._update_output_metadata(metadata)
        # This *is* a runtime layer, so it needs to be updated on maintenance releases
        metadata["runtime_layer"] = self.install_target
        metadata["python_implementation"] = self.env_spec.python_implementation
        metadata["bound_to_implementation"] = True

    def create_build_environment(self, *, clean: bool = False) -> None:
        """Create or update runtime build environment. Returns True if env is new or updated."""
        super()._create_environment(clean=clean, lock_only=True)


class LayeredEnvBase(LayerEnvBase):
    """Common base class for framework and application layer build environments."""

    base_runtime: RuntimeEnv | None = field(init=False, repr=False)
    linked_constraints_paths: list[Path] = field(init=False, repr=False)
    linked_frameworks: list["FrameworkEnv"] = field(init=False, repr=False)

    def __post_init__(self) -> None:
        # Ensure Python version is set before finishing base class initialisation
        self.py_version = self.env_spec.runtime.py_version
        super().__post_init__()
        # Base runtime env will be linked when creating the build environments
        self.base_runtime = None
        self.py_implementation = ""
        self.linked_constraints_paths = []
        self.linked_frameworks = []

    def get_env_status(
        self, *, report_ops: bool = True, include_deps: bool = False
    ) -> LayerStatus:
        """Get JSON-compatible summary of the environment status and selected operations."""
        # Deps are omitted by default for consistency with the base method behaviour
        env_status = super().get_env_status(report_ops=report_ops)
        if include_deps:
            dep_statuses = [
                dep.get_env_status(report_ops=False)
                for dep in self._iter_dependencies()
            ]
            env_status["dependencies"] = dep_statuses
        return env_status

    @property
    def env_spec(self) -> LayeredSpecBase:
        """Layer specification for this environment."""
        # Define property to allow covariance of the declared type of `env_spec`
        assert isinstance(self._env_spec, LayeredSpecBase)
        return self._env_spec

    def _iter_dependencies(self) -> Iterator[LayerEnvBase]:
        # Linked frameworks are emitted before the base runtime layer
        for fw_env in self.linked_frameworks:
            yield fw_env
        # This is only ever invoked *after* the environment has been linked
        runtime_env = self.base_runtime
        assert runtime_env is not None
        yield runtime_env

    def _iter_build_pylib_dirs(self) -> Iterator[str]:
        for env in self._iter_dependencies():
            yield str(self.get_relative_build_path(env.pylib_path))

    def _iter_build_dynlib_dirs(self) -> Iterator[str]:
        for env in self._iter_dependencies():
            dynlib_path = env.dynlib_path
            if dynlib_path is not None:
                yield str(self.get_relative_build_path(dynlib_path))

    def _iter_deployed_pylib_dirs(self) -> Iterator[str]:
        for env in self._iter_dependencies():
            yield str(env.get_deployed_path(env.pylib_path))

    def _iter_deployed_dynlib_dirs(self) -> Iterator[str]:
        for env in self._iter_dependencies():
            dynlib_path = env.dynlib_path
            if dynlib_path is not None:
                yield str(env.get_deployed_path(dynlib_path))

    def link_base_runtime(self, runtime: RuntimeEnv) -> None:
        """Link this layered environment to its base runtime environment."""
        if self.base_runtime is not None:
            self._fail_build(f"Layered environment base runtime already linked {self}")
        # Link the runtime environment
        self.base_runtime = runtime
        self.py_implementation = runtime.env_spec.py_implementation
        # Link executable paths
        base_python_path = runtime.python_path
        assert base_python_path.is_absolute()
        assert not base_python_path.is_relative_to(self.env_path)
        self.base_python_path = base_python_path
        # Link runtime layer dependency constraints
        if self.linked_constraints_paths:
            self._fail_build("Layered environment constraint paths already set")
        self.linked_constraints_paths[:] = [runtime.requirements_path]
        self.env_lock.append_other_input(runtime.env_name)
        _LOG.debug(f"Linked {self}")

    def link_layered_environments(
        self,
        runtime: RuntimeEnv,
        frameworks: Mapping[LayerBaseName, "FrameworkEnv"],
    ) -> None:
        """Link this application build environment with its runtime and framework layers."""
        self.link_base_runtime(runtime)
        constraints_paths = self.linked_constraints_paths
        if not constraints_paths:
            self._fail_build("Failed to add base environment constraints path")
        # The runtime site-packages folder is added here rather than via pyvenv.cfg
        # to ensure it appears in sys.path after the framework site-packages folders
        fw_env_names: list[str] = []
        fw_envs = self.linked_frameworks
        if fw_envs:
            self._fail_build("Layered application environment already linked")
        for env_spec in self.env_spec.frameworks:
            fw_env_name = env_spec.name
            fw_env_names.append(fw_env_name)
            fw_env = frameworks[fw_env_name]
            fw_envs.append(fw_env)
            constraints_paths.append(fw_env.requirements_path)
        self.env_lock.extend_other_inputs(fw_env_names)
        # Invalidate this environment's lock if any layer it depends on needs locking
        for env in self._iter_dependencies():
            if env.needs_lock():
                self.env_lock.invalidate_lock()
                break

    def _get_relative_deployed_base_python(self) -> Path | None:
        base_runtime = self.base_runtime
        if base_runtime is None:
            return None
        base_python_path = base_runtime.base_python_path
        assert base_python_path is not None
        assert base_python_path == self.base_python_path
        deployed_base_runtime = base_runtime.install_target
        relative_base_python = base_python_path.relative_to(base_runtime.env_path)
        return Path("..", deployed_base_runtime, relative_base_python)

    def get_deployed_config(self) -> postinstall.LayerConfig:
        """Layer config to be published in `venvstacks_layer.json`."""
        return self._get_deployed_config(
            self._iter_deployed_pylib_dirs(), self._iter_deployed_dynlib_dirs()
        )

    def get_constraint_paths(self) -> list[Path]:
        """Get the lower level layer constraints imposed on this environment."""
        return self.linked_constraints_paths

    def _resolve_base_python(
        self, deployed_path: Path | None = None
    ) -> tuple[Path, Path]:
        if deployed_path is None:
            # pack_venv will make the generated base Python link relative
            env_python_path = self.python_path
            base_python_path = self.base_python_path
            assert base_python_path is not None
        else:
            # Deployment environment is prepared *after* absolute symlinks
            # are cleaned up, so emit a relative path to the base Python
            # starting from the folder containing the layer's Python link
            venv_base_python_path = self._get_relative_deployed_base_python()
            assert venv_base_python_path is not None
            prefix = [".."] * len(
                self._relative_internal_path(self.python_path.parent).parts
            )
            base_python_path = Path(*prefix, venv_base_python_path)
            env_python_path = deployed_path / self._relative_internal_path(
                self.python_path
            )
        return base_python_path, env_python_path

    def _symlink_base_python(self, deployed_path: Path | None = None) -> None:
        # TODO: Improve code sharing with _wrap_base_python below
        # Make env python a direct symlink to the base Python runtime
        base_python_path, env_python_path = self._resolve_base_python(deployed_path)
        if deployed_path is None:
            _LOG.debug(
                f"Linking {str(env_python_path)!r} -> {str(base_python_path)!r}..."
            )
        elif base_python_path == self.base_python_path:
            # No change to the base Python path -> nothing to do
            return
        else:
            _LOG.debug(
                f"Linking {str(env_python_path)!r} -> {str(base_python_path)!r} for deployment..."
            )
        env_python_path.unlink(missing_ok=True)
        env_python_path.parent.mkdir(parents=True, exist_ok=True)
        env_python_path.symlink_to(base_python_path)
        # Ensure python_, pythonX and pythonX.Y are relative links to ./python
        env_python_dir = env_python_path.parent
        py_major, py_minor = self._py_version_info
        major_link = f"python{py_major}"
        minor_link = f"python{py_major}.{py_minor}"
        wrapper_bypass_link = "python_"
        for alias_link in (major_link, minor_link, wrapper_bypass_link):
            alias_path = env_python_dir / alias_link
            alias_path.unlink(missing_ok=True)
            alias_path.symlink_to("python")

    def _ensure_virtual_environment(self) -> subprocess.CompletedProcess[str]:
        # Use the base Python installation to create a new virtual environment
        # Due to https://github.com/astral-sh/uv/issues/2831 we're not aiming to
        # replace `python -Im venv` with `uv venv` at this point (we want explicit
        # control over whether files are symlinked or copied between environments)
        if self.base_python_path is None:
            self._fail_build("Base Python path not set")
        options = ["--without-pip"]
        if self.env_path.exists():
            options.append("--upgrade")
            if not _WINDOWS_BUILD:
                # Ensure dynlib loading script wrapper doesn't cause any update problems
                self._symlink_base_python()
        if _WINDOWS_BUILD:
            options.append("--copies")
        else:
            options.append("--symlinks")
        command = [
            str(self.base_python_path),
            "-X",
            "utf8",
            "-Im",
            "venv",
            *options,
            str(self.env_path),
        ]
        # TODO: adjust how the Python command is executed based on UI verbosity settings
        result = run_python_command(command)
        self._link_build_environment()
        _fs_sync()
        _UI.echo(f"Virtual environment configured in {str(self.env_path)!r}")
        return result

    @classmethod
    def _generate_python_sh(
        cls,
        env_python_path: Path,
        wrapper_bypass_name: str,
        dynlib_paths: Sequence[Path],
    ) -> str:
        """Generate a Python wrapper script that sets the dynamic linking config appropriately."""
        assert dynlib_paths
        assert all(p.is_absolute() for p in dynlib_paths)
        # Use file relative paths so the wrapper script is portable (e.g. for local-export)
        # We avoid `walk_up=True` here to maintain Python 3.11 compatibility,
        # and to limit the relative paths to remaining within peer environments
        env_bin_dir_path = env_python_path.parent
        env_bin_dir_name = env_bin_dir_path.name
        env_path = env_bin_dir_path.parent
        env_name = env_path.name
        parent_path = env_path.parent

        def _sh_path(p: Path) -> str:
            parent_relative_path = p.relative_to(parent_path)
            if parent_relative_path.parts[0] != env_name:
                # Path is in a peer environment
                path_parts = ("..", "..", *parent_relative_path.parts)
            elif parent_relative_path.parts[1] != env_bin_dir_name:
                # Path is in the same environment as the wrapper script
                path_parts = ("..", *parent_relative_path.parts[1:])
            else:
                # Path is in the same directory as the wrapper script
                path_parts = parent_relative_path.parts[2:]
            return shlex.quote(str(Path(*path_parts)))

        # Wrapper needs "exec -a" support, so specify a shell that provides it
        # (most notably, "dash", which provide "/bin/sh" on Ubuntu omits it)
        # Also set the relevant environment variable for dynamic loading config
        if sys.platform == "darwin":
            shell = "/bin/zsh"
            dynlib_var = "DYLD_LIBRARY_PATH"
        else:
            shell = "/usr/bin/bash"
            dynlib_var = "LD_LIBRARY_PATH"

        dynlib_content: list[str] = [
            # Based on the PATH manipulation suggestion in https://unix.stackexchange.com/a/124447
            # New entries are appended rather than prepended so the env var can override the default load locations
            f'add_dynlib_dir() {{ case ":${{{dynlib_var}:=$1}}:" in *:"$1":*) ;; *) {dynlib_var}="${dynlib_var}:$1" ;; esac; }}',
            *(f'add_dynlib_dir "$script_dir/{_sh_path(p)}"' for p in dynlib_paths),
            f"export {dynlib_var}",
        ]
        wrapper_script_lines = [
            f"#!{shell}",
            "# Allow extension modules to find shared libraries published by lower layers",
            "set -eu",
            "# Note: `readlink -f` (long available in GNU coreutils) is available on macOS 12.3 and later",
            'script_dir="$(cd "$(dirname "$(readlink -f "$0")")" 1> /dev/null 2>&1 && pwd)"',
            *dynlib_content,
            f'script_path="$script_dir/{env_python_path.name}"',
            f'symlink_path="$script_dir/{wrapper_bypass_name}"',
            'test -f "$script_path" || { echo 1>&2 "Invalid wrapper script path: $script_path"; exit 1; }',
            'test -L "$symlink_path" || { echo 1>&2 "Invalid base Python symlink: $symlink_path"; exit 2; }',
            'test "$symlink_path" -ef "$script_path" && '
            '{ echo 1>&2 "Symlink loop detected: $symlink_path -> $script_path"; exit 3; }',
            'exec -a "$script_path" "$symlink_path" "$@"',
            "",
        ]
        return "\n".join(wrapper_script_lines)

    def _wrap_base_python(
        self, dynlib_paths: Sequence[Path], deployed_path: Path | None = None
    ) -> None:
        # TODO: Improve code sharing with _symlink_base_python above
        # Make python_ a direct symlink to the base Python runtime
        base_python_path, env_python_path = self._resolve_base_python(deployed_path)
        if deployed_path is None:
            _LOG.debug(
                f"Wrapping {str(env_python_path)!r} -> {str(base_python_path)!r} link..."
            )
        elif base_python_path == self.base_python_path and not dynlib_paths:
            # No change to the base Python path -> nothing to do
            return
        else:
            _LOG.debug(
                f"Wrapping {str(env_python_path)!r} -> {str(base_python_path)!r} for deployment..."
            )
        env_python_dir = env_python_path.parent
        wrapper_bypass_path = env_python_dir / "python_"
        _LOG.debug(
            f"Linking {str(wrapper_bypass_path)!r} -> {str(base_python_path)!r}..."
        )
        wrapper_bypass_path.unlink(missing_ok=True)
        wrapper_bypass_path.parent.mkdir(parents=True, exist_ok=True)
        wrapper_bypass_path.symlink_to(base_python_path)
        # Ensure pythonX and pythonX.Y are relative links to ./python
        py_major, py_minor = self._py_version_info
        major_link = f"python{py_major}"
        minor_link = f"python{py_major}.{py_minor}"
        for alias_link in (major_link, minor_link):
            alias_path = env_python_dir / alias_link
            alias_path.unlink(missing_ok=True)
            alias_path.symlink_to("python")
        # Make env python a dynlib loading adjustment wrapper script
        # to allow shared library loading in POSIX environments
        sh_contents = self._generate_python_sh(
            env_python_path, wrapper_bypass_path.name, dynlib_paths
        )
        _LOG.debug(f"Generating {str(env_python_path)!r}...")
        env_python_path.unlink(missing_ok=True)
        # Write the platform-specific script with platform-specific line endings
        env_python_path.write_text(sh_contents, encoding="utf-8")
        os.chmod(env_python_path, 0o755)

    def _link_base_python(self, deployed_path: Path | None = None) -> None:
        if _WINDOWS_BUILD:
            # venv creation in build step handles build environments
            # postinstall script handles deployed environments
            return
        if deployed_path is None:
            target_path = self.build_path
            dynlib_paths = [target_path / d for d in self._iter_build_dynlib_dirs()]
        else:
            target_path = deployed_path.parent
            dynlib_paths = [target_path / d for d in self._iter_deployed_dynlib_dirs()]
        if dynlib_paths:
            self._wrap_base_python(dynlib_paths, deployed_path)
        else:
            self._symlink_base_python(deployed_path)

    def _link_build_environment(self) -> None:
        # Ensure Python is executable in the build environment
        self._link_base_python()
        # Create sitecustomize file for the build environment
        build_path = self.build_path
        build_pylib_paths = [build_path / d for d in self._iter_build_pylib_dirs()]
        build_dynlib_paths = [build_path / d for d in self._iter_build_dynlib_dirs()]
        sc_contents = postinstall.generate_sitecustomize(
            build_pylib_paths, build_dynlib_paths
        )
        if sc_contents is None:
            self._fail_build(
                "Layered environments must at least link a base runtime environment"
            )
        sc_path = self.pylib_path / "sitecustomize.py"
        _LOG.debug(f"Generating {str(sc_path)!r}...")
        # Write the sitecustomize file with platform-specific line endings
        sc_path.write_text(sc_contents, encoding="utf-8")

    def _update_existing_environment(self, *, lock_only: bool = False) -> None:
        if lock_only:
            raise BuildEnvError(
                "Only runtime environments support lock-only installation"
            )
        self._ensure_virtual_environment()
        super()._update_existing_environment()

    def _create_new_environment(self, *, lock_only: bool = False) -> None:
        self._clean_environment()
        self._update_existing_environment(lock_only=lock_only)

    def _prepare_deployed_env(self, deployed_env_path: Path) -> None:
        self._link_base_python(deployed_env_path)

    def _update_output_metadata(self, metadata: LayerSpecMetadata) -> None:
        super()._update_output_metadata(metadata)
        # Non-windows platforms use symlinks, so only need updates on feature releases
        # Windows copies the main Python binary and support library, so always needs updates
        runtime = self.base_runtime
        assert runtime is not None
        metadata["runtime_layer"] = runtime.install_target
        metadata["python_implementation"] = runtime.env_spec.python_implementation
        metadata["bound_to_implementation"] = bool(_WINDOWS_BUILD)
        framework_env_names = [fw.install_target for fw in self.linked_frameworks]
        metadata["required_layers"] = framework_env_names


class FrameworkEnv(LayeredEnvBase):
    """Framework layer build environment."""

    kind = LayerVariants.FRAMEWORK
    category = LayerCategories.FRAMEWORKS

    @property
    def env_spec(self) -> FrameworkSpec:
        """Layer specification for this framework build environment."""
        # Define property to allow covariance of the declared type of `env_spec`
        assert isinstance(self._env_spec, FrameworkSpec)
        return self._env_spec


class ApplicationEnv(LayeredEnvBase):
    """Application layer build environment."""

    kind = LayerVariants.APPLICATION
    category = LayerCategories.APPLICATIONS

    launch_module_name: str = field(init=False, repr=False)
    _launch_module_hash: str = field(init=False, repr=False)
    _support_module_info: list[SupportModuleMetadata] = field(init=False, repr=False)

    @property
    def env_spec(self) -> ApplicationSpec:
        """Layer specification for this application build environment."""
        # Define property to allow covariance of the declared type of `env_spec`
        assert isinstance(self._env_spec, ApplicationSpec)
        return self._env_spec

    def __post_init__(self) -> None:
        super().__post_init__()
        env_spec = self.env_spec
        # Launch module details
        launch_module_path = env_spec.launch_module_path
        self.launch_module_name = launch_module_path.stem
        launch_module_hash = hash_module(
            launch_module_path, walk_iter=self.source_filter.walk
        )
        self._launch_module_hash = launch_module_hash
        _append_version_input = self.env_lock.append_version_input
        _append_version_input(launch_module_hash)
        # Support module details
        support_module_info: list[SupportModuleMetadata] = []
        for support_module_path in env_spec.support_module_paths:
            support_module_name = support_module_path.stem
            support_module_hash = hash_module(
                support_module_path, walk_iter=self.source_filter.walk
            )
            _append_version_input(support_module_hash)
            support_module_info.append(
                {
                    "name": support_module_name,
                    "hash": support_module_hash,
                }
            )
        self._support_module_info = support_module_info

    def _sync_app_module(self, src: Path, dest: Path) -> None:
        # To ensure the timestamps in the layer archive are *always* clamped,
        # we intentionally *don't* copy the launch module file metadata here
        if src.is_file():
            shutil.copyfile(src, dest)
        else:
            shutil.copytree(
                src,
                dest,
                dirs_exist_ok=True,
                copy_function=shutil.copyfile,
                ignore=self.source_filter.ignore,
            )
            # Also override the copied directory timestamps
            for copied_path, _subdirs, _files in walk_path(dest):
                copied_path.touch()

    def _update_existing_environment(self, *, lock_only: bool = False) -> None:
        super()._update_existing_environment(lock_only=lock_only)
        # Also publish the specified launch module and any
        # support modules as importable top level modules
        env_spec = self.env_spec
        pylib_path = self.pylib_path
        launch_module_source_path = env_spec.launch_module_path
        launch_module_env_path = pylib_path / launch_module_source_path.name
        _LOG.debug(f"Including launch module {launch_module_source_path!r}...")
        self._sync_app_module(launch_module_source_path, launch_module_env_path)
        for support_module_source_path in env_spec.support_module_paths:
            support_module_env_path = pylib_path / support_module_source_path.name
            _LOG.debug(f"Including support module {support_module_source_path!r}...")
            self._sync_app_module(support_module_source_path, support_module_env_path)

    def _update_output_metadata(self, metadata: LayerSpecMetadata) -> None:
        super()._update_output_metadata(metadata)
        metadata["app_launch_module"] = self.launch_module_name
        metadata["app_launch_module_hash"] = self._launch_module_hash
        if self._support_module_info:
            # Only include this field if the layer defines support modules
            metadata["app_support_modules"] = self._support_module_info

    def get_deployed_config(
        self,
    ) -> postinstall.LayerConfig:
        """Layer config to be published in `venvstacks_layer.json`."""
        config = super().get_deployed_config()
        if self.launch_module_name:
            config["launch_module"] = self.launch_module_name
        return config


######################################################
# Building layered environments based on a TOML file
######################################################

BuildEnv = TypeVar("BuildEnv", bound=LayerEnvBase)


@dataclass
class StackSpec:
    """Layered environment stack specification."""

    # Specified on creation
    spec_path: Path
    runtimes: MutableMapping[LayerBaseName, RuntimeSpec]
    frameworks: MutableMapping[LayerBaseName, FrameworkSpec]
    applications: MutableMapping[LayerBaseName, ApplicationSpec]
    requirements_dir_path: Path
    index_config: PackageIndexConfig = field(
        repr=False, default_factory=PackageIndexConfig
    )

    # Derived from runtime environment in __post_init__
    build_platform: TargetPlatform = field(init=False, repr=False)

    def __post_init__(self) -> None:
        self.build_platform = get_build_platform()
        self.spec_path = as_normalized_path(self.spec_path)
        # Resolve requirements_dir_path relative to spec_path
        self.requirements_dir_path = self.resolve_lexical_path(
            self.requirements_dir_path
        )

    @classmethod
    def _delete_field(cls, data: MutableMapping[str, Any], legacy_name: str) -> bool:
        """Ignore removed legacy field. Returns True if field needs to be removed."""
        legacy_field_value = data.pop(legacy_name, None)
        if legacy_field_value is not None:
            layer_name = LayerSpecBase._get_layer_name(data)
            msg = f"Dropping legacy field {legacy_name!r} for layer {layer_name!r}"
            warnings.warn(msg, FutureWarning)
            return True
        return False

    @classmethod
    def _update_field_name(
        cls, data: MutableMapping[str, Any], legacy_name: str, name: str
    ) -> bool:
        """Convert legacy field to current field. Returns True if conversion is needed."""
        legacy_field_value = data.pop(legacy_name, None)
        if legacy_field_value is not None:
            layer_name = LayerSpecBase._get_layer_name(data)
            if name in data:
                msg = f"Layer {layer_name!r} sets both {name!r} and the obsolete {legacy_name!r}"
                raise LayerSpecError(msg)
            data[name] = legacy_field_value
            msg = f"Converting legacy field name {legacy_name!r} to {name!r} for layer {layer_name!r}"
            warnings.warn(msg, FutureWarning)
            return True
        return False

    @classmethod
    def _update_legacy_fields(
        cls,
        data: MutableMapping[str, Any],
        conversions: Mapping[str, str | None],
    ) -> bool:
        modified = False
        for legacy_name, name in conversions.items():
            if name is None:
                field_modified = cls._delete_field(data, legacy_name)
            else:
                field_modified = cls._update_field_name(data, legacy_name, name)
            if field_modified:
                modified = True
        return modified

    _RUNTIME_LEGACY_CONVERSIONS: ClassVar[Mapping[str, str | None]] = {
        "fully_versioned_name": "python_implementation",
        "build_requirements": None,
    }
    _FRAMEWORK_LEGACY_CONVERSIONS: ClassVar[Mapping[str, str | None]] = {
        "build_requirements": None,
    }
    _APPLICATION_LEGACY_CONVERSIONS: ClassVar[Mapping[str, str | None]] = {
        "build_requirements": None,
    }

    @staticmethod
    def _linearize_C3(
        err_prefix: str, declared_deps: Iterable[FrameworkSpec]
    ) -> tuple[FrameworkSpec, ...]:
        # Framework layers are allowed to depend on each other, forming a directed acyclic graph.
        # Root layers depend only on their underlying runtime, not on any other framework layers.
        # To be able to build the envs, these graphs need to be linearized for sys.path inclusion.
        # Rather than inventing anything novel, we use the same C3 linearization as Python itself.
        # See https://www.python.org/download/releases/2.3/mro/ for more details.
        # Note: unlike class MROs, the layer itself is NOT part of the linearization result
        # Work with reversed lists so popping the "head" of each list is a cheap operation
        declared_seq = list(declared_deps)
        declared_seq.reverse()
        # Framework deps are already linearized, so no need to linearize them again
        sequences_to_merge = [
            [*reversed(spec.frameworks), spec] for spec in declared_deps
        ]
        sequences_to_merge.append(declared_seq)
        linearized_deps: list[FrameworkSpec] = []

        def in_tail(cand: FrameworkSpec, seq: Sequence[FrameworkSpec]) -> bool:
            # Reversed lists, so the tail is everything except the last element
            try:
                idx = seq.index(cand)
            except ValueError:
                return False
            return idx < (len(seq) - 1)

        remaining_seqs = [seq for seq in sequences_to_merge if seq]
        while remaining_seqs := [seq for seq in remaining_seqs if seq]:
            # find a merge candidate among the seq heads
            checked: set[LayerBaseName] = set()
            next_dep: FrameworkSpec | None = None
            for seq in remaining_seqs:
                candidate = seq[-1]  # Reversed lists, so the head is the last element
                if candidate.name in checked:
                    # Already failed the check, don't check it again
                    continue
                if any(in_tail(candidate, seq) for seq in remaining_seqs):
                    # In the tail of one of the seqs, so try again later
                    checked.add(candidate.name)
                    continue
                next_dep = candidate
                break
            if next_dep is None:
                # The heads of all remaining sequences are in the tail of at least one sequence,
                # indicating either a self-referential loop, or contradictory resolution orders
                msg = (
                    f"{err_prefix} dependency linearization failed"
                    f" (remaining sequences: {[list(reversed(seq)) for seq in remaining_seqs]!r})"
                )
                raise LayerSpecError(msg)
            linearized_deps.append(next_dep)
            # Update sequences for the successfully merged candidate
            for seq in remaining_seqs:
                if seq[-1] == next_dep:
                    seq.pop()

        return tuple(linearized_deps)

    @classmethod
    def _resolve_layer_deps(
        cls,
        err_prefix: str,
        declared_spec: Mapping[str, Any],
        runtimes: Mapping[LayerBaseName, RuntimeSpec],
        frameworks: Mapping[LayerBaseName, FrameworkSpec],
    ) -> tuple[RuntimeSpec, tuple[FrameworkSpec, ...], dict[NormalizedName, str]]:
        declared_runtime: LayerBaseName | None = declared_spec.get("runtime")
        declared_frameworks: Sequence[LayerBaseName] | None = declared_spec.get(
            "frameworks"
        )
        merged_package_indexes: dict[NormalizedName, str] = {}
        index_overrides: dict[str, str] = declared_spec.get("index_overrides", {})
        runtime_dep: RuntimeSpec | None = None
        framework_deps: tuple[FrameworkSpec, ...]
        if declared_runtime is not None:
            if declared_frameworks is not None:
                msg = (
                    f"{err_prefix} must specify a runtime or framework dependencies, not both"
                    f" (runtime: {declared_runtime!r}; frameworks: {declared_frameworks!r})"
                )
                raise LayerSpecError(msg)
            framework_deps = ()
            runtime_spec_name = declared_runtime
            runtime_dep = runtimes.get(runtime_spec_name)
            if runtime_dep is None:
                msg = f"{err_prefix} references unknown runtime {declared_runtime!r}"
                raise LayerSpecError(msg)
            # Check below that the runtime sources are consistent with the layer's own sources
            merged_package_indexes.update(runtime_dep.package_indexes)
        elif not declared_frameworks:
            msg = f"{err_prefix} must specify a runtime or at least one framework dependency"
            raise LayerSpecError(msg)
        else:
            declared_fw_deps: list[FrameworkSpec] = []
            for fw_name in declared_frameworks:
                fw_dep = frameworks.get(fw_name)
                if fw_dep is None:
                    msg = f"{err_prefix} references unknown framework {fw_name!r}"
                    raise LayerSpecError(msg)
                if runtime_dep is None:
                    runtime_dep = fw_dep.runtime
                elif fw_dep.runtime is not runtime_dep:
                    msg = (
                        f"{err_prefix} references inconsistent frameworks. "
                        f"{declared_fw_deps[0].name!r} requires runtime {runtime_dep.name!r}."
                        f"while {fw_dep.name!r} requires runtime {fw_dep.runtime.name!r}."
                    )
                    raise LayerSpecError(msg)
                declared_fw_deps.append(fw_dep)
            framework_deps = cls._linearize_C3(err_prefix, declared_fw_deps)
            assert runtime_dep is not None
            # Check any framework source overrides are consistent with each other
            # Iteration occurs in order of priority to ensure that any index
            # overrides must favour the framework layer that has import priority
            for fw_dep in framework_deps:
                fw_dep_indexes = fw_dep.package_indexes
                for dist_name, index_name in fw_dep_indexes.items():
                    # Package names in dependencies will already be normalised
                    declared_index_name = merged_package_indexes.get(dist_name, None)
                    overridden_name = index_overrides.get(index_name, index_name)
                    if declared_index_name:
                        if declared_index_name != overridden_name:
                            suggestion = f'index_overrides = {{{index_name} = "{declared_index_name}"}}'
                            msg = (
                                f"{err_prefix} depends on layers with "
                                f"inconsistent package index overrides for {dist_name} "
                                f"(specify {suggestion!r} to accept)"
                            )
                            raise LayerSpecError(msg)
                        # Keep the existing package index entry
                        continue
                    merged_package_indexes[dist_name] = index_name
        # Check layer's source overrides are consistent with the layers it depends on
        declared_package_indexes = declared_spec.get("package_indexes", {})
        normalized_indexes: dict[NormalizedName, str] = {}
        for raw_dist_name, index_name in declared_package_indexes.items():
            # The package names for this layer haven't been normalised yet
            dist_name = canonicalize_name(raw_dist_name)
            deps_index_name = merged_package_indexes.get(dist_name, None)
            if deps_index_name:
                # This layer's settings take priority over those it depends on
                overridden_name = index_overrides.get(deps_index_name, deps_index_name)
                if index_name != overridden_name:
                    suggestion = (
                        f'index_overrides = {{{deps_index_name} = "{index_name}"}}'
                    )
                    msg = (
                        f"{err_prefix} declares an inconsistent "
                        f"package index override for {raw_dist_name} "
                        f"(specify {suggestion!r} to accept)"
                    )
                    raise LayerSpecError(msg)
            normalized_indexes[dist_name] = index_name
        merged_package_indexes.update(normalized_indexes)
        return runtime_dep, framework_deps, merged_package_indexes

    @classmethod
    def from_dict(cls, fname: StrPath, layer_data: dict[str, Any]) -> Self:
        """Write stack specification to given path as TOML and then load it."""
        stack_spec_path = as_normalized_path(fname)
        stack_spec_path.parent.mkdir(parents=True, exist_ok=True)
        with open(stack_spec_path, "w") as f:
            tomlkit.dump(layer_data, f)
        return cls.load(stack_spec_path)

    @classmethod
    def load(
        cls, fname: StrPath, index_config: PackageIndexConfig | None = None
    ) -> Self:
        """Load stack specification from given TOML file."""
        stack_spec_path = as_normalized_path(fname)
        with open(stack_spec_path, "rb") as f:
            data = tomllib.load(f)
        spec_dir_path = stack_spec_path.parent
        requirements_dir_path = spec_dir_path / "requirements"
        # Fully populate the package index configuration details
        if index_config is None:
            index_config = PackageIndexConfig()
        else:
            index_config = index_config.copy()
        index_config._load_common_tool_config(stack_spec_path)
        # Collect the list of runtime specs
        runtimes: dict[LayerBaseName, RuntimeSpec] = {}
        for rt in data.get("runtimes", ()):
            name = LayerSpecBase._get_layer_name(rt)
            # Handle backwards compatibility fixes and warnings
            cls._update_legacy_fields(rt, cls._RUNTIME_LEGACY_CONVERSIONS)
            # Consistency checks (no field value conversions necessary)
            if name in runtimes:
                msg = f"Runtime names must be distinct ({name!r} already defined)"
                raise LayerSpecError(msg)
            rt["_index_config"] = index_config
            runtimes[name] = RuntimeSpec.from_dict(rt)
        # Collect the list of framework specs
        frameworks: dict[LayerBaseName, FrameworkSpec] = {}
        for fw in data.get("frameworks", ()):
            name = LayerSpecBase._get_layer_name(fw)
            # Handle backwards compatibility fixes and warnings
            cls._update_legacy_fields(fw, cls._FRAMEWORK_LEGACY_CONVERSIONS)
            # Consistency checks and field value conversions
            if name in frameworks:
                msg = f"Framework names must be distinct ({name!r} already defined)"
                raise LayerSpecError(msg)
            err_prefix = f"Framework {name!r}"
            fw["_index_config"] = index_config
            runtime_dep, framework_deps, package_indexes = cls._resolve_layer_deps(
                err_prefix, fw, runtimes, frameworks
            )
            fw["runtime"] = runtime_dep
            fw["frameworks"] = framework_deps
            fw["package_indexes"] = package_indexes
            frameworks[name] = FrameworkSpec.from_dict(fw)
        # Collect the list of application specs
        applications: dict[LayerBaseName, ApplicationSpec] = {}
        for app in data.get("applications", ()):
            name = LayerSpecBase._get_layer_name(app)
            # Handle backwards compatibility fixes and warnings
            cls._update_legacy_fields(app, cls._APPLICATION_LEGACY_CONVERSIONS)
            # Consistency checks and field value conversions
            if name in applications:
                msg = f"Application names must be distinct ({name!r} already defined)"
                raise LayerSpecError(msg)
            err_prefix = f"Application {name!r}"
            app["_index_config"] = index_config
            runtime_dep, framework_deps, package_indexes = cls._resolve_layer_deps(
                err_prefix, app, runtimes, frameworks
            )
            app["runtime"] = runtime_dep
            app["frameworks"] = framework_deps
            app["package_indexes"] = package_indexes
            launch_module = app.pop("launch_module")
            launch_module_path = spec_dir_path / launch_module
            launch_module_name = launch_module_path.stem
            support_modules = sorted(app.pop("support_modules", ()))
            support_module_paths = [spec_dir_path / m for m in support_modules]
            support_module_names = [p.stem for p in support_module_paths]
            unique_support_module_names = set(support_module_names)
            if launch_module_name in support_module_names:
                msg = f"Launch module {launch_module_name!r} conflicts with support module in app layer {name!r}"
                raise LayerSpecError(msg)
            if len(unique_support_module_names) < len(support_module_names):
                msg = f"Conflicting support module names in app layer {name!r}"
                raise LayerSpecError(msg)
            app["launch_module_path"] = launch_module_path
            app["support_module_paths"] = support_module_paths
            applications[name] = ApplicationSpec.from_dict(app)
        self = cls(
            stack_spec_path,
            runtimes,
            frameworks,
            applications,
            requirements_dir_path,
            index_config,
        )
        for app_spec in self.applications.values():
            if not app_spec.launch_module_path.exists():
                msg = f"Specified launch module {str(app_spec.launch_module_path)!r} does not exist"
                raise LayerSpecError(msg)
            missing_paths = [p for p in app_spec.support_module_paths if not p.exists()]
            if missing_paths:
                missing_module_info = "\n    ".join(map(str, missing_paths))
                msg = f"Specified support modules do not exist:\n    {missing_module_info}"
                raise LayerSpecError(msg)
        return self

    def all_environment_specs(self) -> Iterator[LayerSpecBase]:
        """Iterate over the specifications for all defined environments.

        All runtimes are produced first, then frameworks, then applications.
        """
        return chain(
            self.runtimes.values(), self.frameworks.values(), self.applications.values()
        )

    def _define_envs(
        self,
        build_path: Path,
        source_filter: SourceTreeContentFilter,
        env_class: type[BuildEnv],
        specs: Mapping[LayerBaseName, LayerSpecBase],
    ) -> MutableMapping[LayerBaseName, BuildEnv]:
        requirements_dir = self.requirements_dir_path
        build_environments: dict[LayerBaseName, BuildEnv] = {}
        build_platform = self.build_platform
        for name, spec in specs.items():
            requirements_path = spec.get_requirements_path(
                build_platform, requirements_dir
            )
            # TODO: Make "source_filter" configurable once there is more than one filter defined
            build_env = env_class(
                spec,
                build_path,
                requirements_path,
                source_filter,
                build_platform,
            )
            build_environments[name] = build_env
            _LOG.info(f"  Defined {name!r}: {build_env}")
        return build_environments

    def resolve_lexical_path(self, related_location: StrPath, /) -> Path:
        """Resolve a path relative to the location of the stack specification."""
        return _resolve_lexical_path(related_location, self.spec_path.parent)

    def define_build_environment(
        self,
        build_dir: StrPath = "",
    ) -> "BuildEnvironment":
        """Define layer build environments for this specification."""
        build_path = self.resolve_lexical_path(build_dir)
        source_filter = get_default_source_filter(self.spec_path.parent)
        _LOG.info("Defining runtime environments:")
        runtimes = self._define_envs(
            build_path, source_filter, RuntimeEnv, self.runtimes
        )
        _LOG.info("Defining framework environments:")
        frameworks = self._define_envs(
            build_path, source_filter, FrameworkEnv, self.frameworks
        )
        for fw_env in frameworks.values():
            runtime = runtimes[fw_env.env_spec.runtime.name]
            fw_env.link_layered_environments(runtime, frameworks)
        _LOG.info("Defining application environments:")
        applications = self._define_envs(
            build_path, source_filter, ApplicationEnv, self.applications
        )
        for app_env in applications.values():
            runtime = runtimes[app_env.env_spec.runtime.name]
            app_env.link_layered_environments(runtime, frameworks)
        return BuildEnvironment(
            self,
            runtimes,
            frameworks,
            applications,
            build_path,
        )


@dataclass
class BuildEnvironment:
    """Interface to build specified layered environment stacks."""

    METADATA_DIR = "__venvstacks__"  # Output subdirectory for the build metadata
    METADATA_MANIFEST = "venvstacks.json"  # File with full metadata for this build
    METADATA_ENV_DIR = (
        "env_metadata"  # Files with metadata snippets for each environment
    )

    # Specified on creation
    stack_spec: StackSpec
    runtimes: MutableMapping[LayerBaseName, RuntimeEnv] = field(repr=False)
    frameworks: MutableMapping[LayerBaseName, FrameworkEnv] = field(repr=False)
    applications: MutableMapping[LayerBaseName, ApplicationEnv] = field(repr=False)
    build_path: Path

    def __post_init__(self) -> None:
        # Resolve local config folders relative to spec path
        stack_spec = self.stack_spec
        self.build_path = stack_spec.resolve_lexical_path(self.build_path)

    # Provide more convenient access to selected stack_spec attributes
    @property
    def requirements_dir_path(self) -> Path:
        """Parent path containing the locked layer requirements."""
        return self.stack_spec.requirements_dir_path

    @property
    def build_platform(self) -> TargetPlatform:
        """Target platform for this environment."""
        return self.stack_spec.build_platform

    # Iterators over various categories of included environments
    def all_environments(self) -> Iterator[LayerEnvBase]:
        """Iterate over all defined environments.

        All runtimes are produced first, then frameworks, then applications.
        """
        defined_environments = chain(
            self.runtimes.values(), self.frameworks.values(), self.applications.values()
        )
        for env in defined_environments:
            if env.env_spec.platforms:
                # Layer specification targets at least one platform
                yield env

    def environments_to_lock(self) -> Iterator[LayerEnvBase]:
        """Iterate over all environments where locking is requested or allowed.

        Runtimes are produced first, then frameworks, then applications.
        """
        for env in self.all_environments():
            if env.want_lock is not False:  # Accepts `None` as meaning "lock if needed"
                yield env

    def runtimes_to_lock(self) -> Iterator[RuntimeEnv]:
        """Iterate over runtime environments where locking is requested or allowed."""
        for env in self.runtimes.values():
            if env.want_lock is not False:  # Accepts `None` as meaning "lock if needed"
                yield env

    def environments_to_build(self) -> Iterator[LayerEnvBase]:
        """Iterate over all environments where building is requested or allowed.

        Runtimes are produced first, then frameworks, then applications.
        """
        for env in self.all_environments():
            if (
                env.want_build is not False
            ):  # Accepts `None` as meaning "build if needed"
                yield env

    def runtimes_to_build(self) -> Iterator[RuntimeEnv]:
        """Iterate over runtime environments where building is requested or allowed."""
        for env in self.runtimes.values():
            if (
                env.want_build is not False
            ):  # Accepts `None` as meaning "build if needed"
                yield env

    def venvstacks_to_build(self) -> Iterator[LayeredEnvBase]:
        """Iterate over non-runtime environments where building is requested or allowed.

        Frameworks are produced first, then applications.
        """
        for env in chain(self.frameworks.values(), self.applications.values()):
            if (
                env.want_build is not False
            ):  # Accepts `None` as meaning "build if needed"
                yield env

    def built_environments(self) -> Iterator[LayerEnvBase]:
        """Iterate over all environments that were built by this build process.

        Runtimes are produced first, then frameworks, then applications.
        """
        for env in self.all_environments():
            if env.was_built:
                yield env

    def environments_to_publish(self) -> Iterator[LayerEnvBase]:
        """Iterate over all environments where publication is requested or allowed.

        Runtimes are produced first, then frameworks, then applications.
        """
        for env in self.all_environments():
            if env.want_publish:  # There's no "if needed" option for publication
                yield env

    def get_stack_status(
        self, *, report_ops: bool = True, include_deps: bool = False
    ) -> StackStatus:
        """Get JSON-compatible summary of the environment stack and selected operations."""
        return StackStatus(
            spec_name=str(self.stack_spec.spec_path),
            runtimes=[
                env.get_env_status(report_ops=report_ops)
                for env in self.runtimes.values()
                if not env.excluded
            ],
            frameworks=[
                env.get_env_status(report_ops=report_ops, include_deps=include_deps)
                for env in self.frameworks.values()
                if not env.excluded
            ],
            applications=[
                env.get_env_status(report_ops=report_ops, include_deps=include_deps)
                for env in self.applications.values()
                if not env.excluded
            ],
        )

    # Assign environments to the different operation categories
    def select_operations(
        self,
        lock: bool | None = False,
        build: bool | None = True,
        publish: bool = True,
        *,
        reset_lock: bool = False,
    ) -> None:
        """Configure the selected operations on all defined environments."""
        for env in self.all_environments():
            env.select_operations(
                lock=lock, build=build, publish=publish, reset_lock=reset_lock
            )

    def filter_layers(
        self, patterns: Iterable[str]
    ) -> tuple[Set[EnvNameBuild], Set[str]]:
        """Returns a 2-tuple of matching layer names and patterns which do not match any environments."""
        matching_env_names: set[EnvNameBuild] = set()
        matched_patterns: set[str] = set()
        unmatched_patterns: set[str] = set(patterns)
        for env in self.all_environments():
            env_name = env.env_name
            matched = False
            # Check *all* the unmatched patterns for each layer
            # (this allows a matching env to count as matching multiple patterns)
            for pattern in list(unmatched_patterns):
                if fnmatch(env_name, pattern):
                    unmatched_patterns.remove(pattern)
                    matched_patterns.add(pattern)
                    if not matched:
                        matching_env_names.add(env_name)
                        matched = True
            if matched:
                continue
            # Only check previously matched patterns if necessary
            for pattern in matched_patterns:
                if fnmatch(env_name, pattern):
                    matching_env_names.add(env_name)
                    break
        return matching_env_names, unmatched_patterns

    def select_layers(
        self,
        include: Iterable[EnvNameBuild],
        lock: bool | None = False,
        build: bool | None = True,
        publish: bool = True,
        lock_dependencies: bool = False,
        build_dependencies: bool = False,
        publish_dependencies: bool = False,
        build_derived: bool = True,
        publish_derived: bool = True,
        reset_locks: Iterable[EnvNameBuild] = (),
    ) -> None:
        """Selectively configure operations only on the specified environments."""
        # Ensure later pipeline stages are skipped when earlier ones are skipped
        # Also update the related layer handling based on the enabled pipeline stages
        if lock:
            # When locking, locking derived layers is not optional
            lock_derived = True
            # Don't build or publish dependencies if they're not relocked
            if not lock_dependencies:
                build_dependencies = publish_dependencies = False
        else:
            # If the included layers aren't being locked, don't lock anything else
            lock_derived = lock_dependencies = False
        if build:
            # When building, don't publish environments that haven't been built
            if not build_dependencies:
                publish_dependencies = False
            if not build_derived:
                publish_derived = False
        else:
            # If the included layers aren't being built, don't build anything else
            build_derived = build_dependencies = False
        if not publish:
            # If the included layers aren't being published, don't publish anything else
            publish_derived = publish_dependencies = False
        # Identify explicitly included environments
        envs_by_name: dict[EnvNameBuild, LayerEnvBase] = {
            env.env_name: env for env in self.all_environments()
        }
        included_envs = set(include)
        envs_to_reset = set(reset_locks)
        for env_name, env in envs_by_name.items():
            if env_name in included_envs:
                # Run all requested operations on this environment
                reset_lock = env_name in envs_to_reset
                env.select_operations(
                    lock=lock, build=build, publish=publish, reset_lock=reset_lock
                )
            else:
                # Skip running operations on this environment
                # (Note: this exclusion may be overridden on related layers below)
                env.exclude_layer()
        # Enable operations on related layers if requested
        # Dependencies are always checked so they can be set to "if needed" locks & builds
        check_derived = lock_derived or build_derived or publish_derived
        derived_envs: set[EnvNameBuild] = set()
        dependency_envs: set[EnvNameBuild] = set()
        layered_envs: list[LayeredEnvBase] = [
            *self.frameworks.values(),
            *self.applications.values(),
        ]
        for layered_env in layered_envs:
            env_name = layered_env.env_name
            env_spec = layered_env.env_spec
            if not env_spec.platforms:
                # Don't override automatic exclusion of layers with no targets
                continue
            rt_env_name = env_spec.runtime.env_name
            fw_env_names = [fw_spec.env_name for fw_spec in env_spec.frameworks]
            if env_name in included_envs:
                # This env is included, check if any of its dependencies need inclusion
                for fw_env_name in fw_env_names:
                    if fw_env_name in included_envs:
                        continue
                    dependency_envs.add(fw_env_name)
                if rt_env_name not in included_envs:
                    dependency_envs.add(rt_env_name)
            elif check_derived:
                # Check for any framework or the runtime this env depends on being included
                if rt_env_name in included_envs:
                    derived_envs.add(env_name)
                else:
                    for fw_env_name in fw_env_names:
                        if fw_env_name in included_envs:
                            derived_envs.add(env_name)
                            break
        # Check if conflicting requirements have been given for any framework layers
        potential_conflicts = derived_envs & dependency_envs
        if potential_conflicts:
            cause = None
            if lock_derived != lock_dependencies:
                cause = "lock"
            elif build_derived != build_dependencies:
                cause = "build"
            elif publish_derived != publish_dependencies:
                cause = "publication"
            if cause is not None:
                msg = f"Conflicting {cause} instructions for {sorted(potential_conflicts)}"
                raise BuildEnvError(msg)
        # Derived environments never need to be locked or built implicitly
        for env_name in derived_envs:
            env = envs_by_name[env_name]
            env.select_operations(
                lock=lock_derived,
                build=build_derived,
                publish=publish_derived,
                reset_lock=lock_derived and (env_name in envs_to_reset),
            )
        # Dependencies are always allowed to be locked or built implicitly
        # (this only happens if the operation's outputs don't exist yet)
        # Also reset dependency layer locks if locking dependency layers
        # is explicitly requested rather than being "only if needed"
        for env_name in dependency_envs:
            env = envs_by_name[env_name]
            env.select_operations(
                lock=lock_dependencies or None,    # Allow locking if needed
                build=build_dependencies or None,  # Allow building if needed
                publish=publish_dependencies,      # No implicit publication
                reset_lock=lock_dependencies and (env_name in envs_to_reset),
            )  # fmt: skip

    # Define the various operations on the included environments
    def _needs_lock(self) -> bool:
        return any(env.needs_lock() for env in self.environments_to_lock())

    def _init_required_dirs(self) -> None:
        """Ensure required folders and files to lock and build environments exist."""
        # Ensure the destination folder for requirements files exists
        self.requirements_dir_path.mkdir(parents=True, exist_ok=True)
        # Ensure the destination folder for the build environments exists
        # (even locking needs to be able to create the base runtime environments)
        build_path = self.build_path
        build_path.mkdir(parents=True, exist_ok=True)
        # Ensure the tool config files exist
        index_config = self.stack_spec.index_config
        index_config._write_common_tool_config_files(build_path)

    def _get_lock_time(self) -> datetime | None:
        return self.stack_spec.index_config._get_uv_exclude_newer()

    def lock_environments(self, *, clean: bool = False) -> Sequence[EnvironmentLock]:
        """Lock build environments for specified layers."""
        # Lock environments without fully building them
        # Necessarily creates the runtime environments and
        # installs any declared build dependencies
        self._init_required_dirs()
        for rt_env in self.runtimes_to_lock():
            rt_env.create_build_environment(clean=clean)
        lock_time = self._get_lock_time()
        return [env.lock_requirements(lock_time) for env in self.environments_to_lock()]

    def create_environments(
        self, *, clean: bool = False, lock: bool | None = False
    ) -> None:
        """Create build environments for specified layers."""
        # Base runtime environments need to exist before dependencies can be locked
        self._init_required_dirs()
        clean_runtime_envs = clean
        if lock or self._needs_lock():
            clean_runtime_envs = False  # Don't clean the runtime envs again below
            self.lock_environments(clean=clean)
        # Create base runtime environments
        for rt_env in self.runtimes_to_build():
            rt_env.create_environment(clean=clean_runtime_envs)
        # Create framework and application environments atop the base runtimes
        for layered_env in self.venvstacks_to_build():
            layered_env.create_environment(clean=clean)
            layered_env.report_python_site_details()

    @staticmethod
    def _env_metadata_path(
        env_metadata_dir: Path, env_name: EnvNameBuild, platform_tag: str = ""
    ) -> Path:
        return env_metadata_dir / f"{env_name}{platform_tag}.json"

    def _load_env_metadata(
        self, env_metadata_dir: Path, env: LayerEnvBase, platform_tag: str
    ) -> Any:
        metadata_path = self._env_metadata_path(
            env_metadata_dir, env.env_name, platform_tag
        )
        if not metadata_path.exists():
            return None
        with metadata_path.open("r", encoding="utf-8") as f:
            return json.load(f)

    def load_archive_metadata(
        self, env_metadata_dir: Path, env: LayerEnvBase, platform_tag: str = ""
    ) -> ArchiveMetadata | None:
        """Load previously published archive metadata."""
        # mypy is right to complain that the JSON hasn't been validated to conform
        # to the ArchiveMetadata interface, but we're OK with letting the runtime
        # errors happen in that scenario. Longer term, explicit JSON schemas should be
        # defined and used for validation when reading the metadata files.
        metadata = self._load_env_metadata(env_metadata_dir, env, platform_tag)
        return cast(ArchiveMetadata, metadata)

    def load_export_metadata(
        self, env_metadata_dir: Path, env: LayerEnvBase
    ) -> ExportMetadata | None:
        """Load previously exported environment metadata."""
        # mypy is right to complain that the JSON hasn't been validated to conform
        # to the ExportMetadata interface, but we're OK with letting the runtime
        # errors happen in that scenario. Longer term, explicit JSON schemas should be
        # defined and used for validation when reading the metadata files.
        metadata = self._load_env_metadata(env_metadata_dir, env, platform_tag="")
        return cast(ExportMetadata, metadata)

    @overload
    def publish_artifacts(
        self,
        output_dir: StrPath | None = ...,
        *,
        force: bool = ...,
        tag_outputs: bool = ...,
        dry_run: Literal[False] = ...,
    ) -> PublishedArchivePaths: ...
    @overload
    def publish_artifacts(
        self,
        output_dir: StrPath | None = ...,
        *,
        force: bool = ...,
        tag_outputs: bool = ...,
        dry_run: Literal[True] = ...,
    ) -> tuple[Path, StackPublishingRequest]: ...
    def publish_artifacts(
        self,
        output_dir: StrPath | None = None,
        *,
        force: bool = False,
        tag_outputs: bool = False,
        dry_run: bool = False,
    ) -> PublishedArchivePaths | tuple[Path, StackPublishingRequest]:
        """Publish metadata and archives for specified layers."""
        layer_data: dict[
            LayerCategories, list[ArchiveMetadata | ArchiveBuildMetadata]
        ] = {
            RuntimeEnv.category: [],
            FrameworkEnv.category: [],
            ApplicationEnv.category: [],
        }
        archive_paths = []
        platform_tag = f"-{self.build_platform}" if tag_outputs else ""
        if output_dir is None:
            output_dir = self.build_path
        output_path = self.stack_spec.resolve_lexical_path(output_dir)
        metadata_dir = output_path / self.METADATA_DIR
        env_metadata_dir = metadata_dir / self.METADATA_ENV_DIR

        build_requests: list[tuple[LayerCategories, ArchiveBuildRequest]] = []
        for env in self.environments_to_publish():
            previous_metadata = self.load_archive_metadata(
                env_metadata_dir, env, platform_tag
            )
            build_requests.append(
                (
                    env.category,
                    env.define_archive_build(
                        output_path,
                        target_platform=self.build_platform,
                        tag_output=tag_outputs,
                        previous_metadata=previous_metadata,
                        force=force and not dry_run,
                    ),
                )
            )

        if dry_run:
            # Return metadata generated by a dry run rather than writing it to disk
            for category, build_request in build_requests:
                layer_data[category].append(build_request.build_metadata)
            publishing_request: StackPublishingRequest = {"layers": layer_data}
            return output_path, publishing_request
        # Build all requested archives and export the corresponding manifests
        output_path.mkdir(parents=True, exist_ok=True)
        result_data = cast(dict[LayerCategories, list[ArchiveMetadata]], layer_data)
        for category, build_request in build_requests:
            build_metadata, archive_path = build_request.create_archive()
            archive_paths.append(archive_path)
            result_data[category].append(build_metadata)
        manifest_data: StackPublishingResult = {"layers": result_data}
        manifest_path, snippet_paths = self._write_artifacts_manifest(
            metadata_dir, manifest_data, platform_tag
        )
        return PublishedArchivePaths(manifest_path, snippet_paths, archive_paths)

    def _write_archive_metadata(
        self,
        env_metadata_dir: StrPath,
        archive_metadata: ArchiveMetadata,
        platform_tag: str = "",
    ) -> Path:
        env_metadata_dir_path = self.stack_spec.resolve_lexical_path(env_metadata_dir)
        metadata_path = self._env_metadata_path(
            env_metadata_dir_path, archive_metadata["layer_name"], platform_tag
        )
        _write_json(metadata_path, archive_metadata)
        return metadata_path

    def _write_artifacts_manifest(
        self,
        metadata_dir: StrPath,
        manifest_data: StackPublishingResult,
        platform_tag: str = "",
    ) -> tuple[Path, list[Path]]:
        formatted_manifest = _format_json(manifest_data)
        # Save the full build metadata
        metadata_dir_path = self.stack_spec.resolve_lexical_path(metadata_dir)
        metadata_dir_path.mkdir(parents=True, exist_ok=True)
        manifest_path = metadata_dir_path / self.METADATA_MANIFEST
        if platform_tag:
            stem, sep, suffixes = manifest_path.name.partition(".")
            tagged_manifest_name = f"{stem}{platform_tag}{sep}{suffixes}"
            manifest_path = manifest_path.with_name(tagged_manifest_name)
        with manifest_path.open("w", encoding="utf-8", newline="\n") as f:
            f.write(formatted_manifest + "\n")
        # Save the environment snippets (some of these may also have been loaded from disk)
        env_metadata_dir = metadata_dir_path / self.METADATA_ENV_DIR
        env_metadata_dir.mkdir(parents=True, exist_ok=True)
        snippet_paths: list[Path] = []
        layer_metadata = manifest_data["layers"]
        for category in (
            LayerCategories.RUNTIMES,
            LayerCategories.FRAMEWORKS,
            LayerCategories.APPLICATIONS,
        ):
            for env in layer_metadata[category]:
                snippet_paths.append(
                    self._write_archive_metadata(env_metadata_dir, env, platform_tag)
                )
        return manifest_path, snippet_paths

    @overload
    def export_environments(
        self,
        output_dir: StrPath | None = ...,
        *,
        force: bool = ...,
        dry_run: Literal[False] = ...,
    ) -> ExportedEnvironmentPaths: ...
    @overload
    def export_environments(
        self,
        output_dir: StrPath | None = ...,
        *,
        force: bool = ...,
        dry_run: Literal[True] = ...,
    ) -> tuple[Path, StackExportRequest]: ...
    def export_environments(
        self,
        output_dir: StrPath | None = None,
        *,
        force: bool = False,
        dry_run: bool = False,
    ) -> ExportedEnvironmentPaths | tuple[Path, StackExportRequest]:
        """Locally export environments for specified layers."""
        export_data: dict[LayerCategories, list[ExportMetadata]] = {
            RuntimeEnv.category: [],
            FrameworkEnv.category: [],
            ApplicationEnv.category: [],
        }
        export_paths = []
        if output_dir is None:
            output_dir = self.build_path
        output_path = self.stack_spec.resolve_lexical_path(output_dir)
        metadata_dir = output_path / self.METADATA_DIR
        env_metadata_dir = metadata_dir / self.METADATA_ENV_DIR

        export_requests: list[tuple[LayerCategories, LayerExportRequest]] = []
        for env in self.environments_to_publish():
            previous_metadata = self.load_export_metadata(env_metadata_dir, env)
            export_requests.append(
                (
                    env.category,
                    env.request_export(
                        output_path,
                        previous_metadata=previous_metadata,
                        force=force and not dry_run,
                    ),
                )
            )

        if dry_run:
            # Return metadata generated by a dry run rather than writing it to disk
            for category, export_request in export_requests:
                export_data[category].append(export_request.export_metadata)
            output_request: StackExportRequest = {"layers": export_data}
            return output_path, output_request
        # Export the requested environments and the corresponding manifests
        output_path.mkdir(parents=True, exist_ok=True)
        for category, export_request in export_requests:
            export_metadata, export_path = export_request.export_environment()
            export_paths.append(export_path)
            export_data[category].append(export_metadata)
        manifest_data: StackExportRequest = {"layers": export_data}
        manifest_path, snippet_paths = self._write_export_manifest(
            metadata_dir, manifest_data
        )
        return ExportedEnvironmentPaths(manifest_path, snippet_paths, export_paths)

    def _write_env_metadata(
        self,
        env_metadata_dir: StrPath,
        env_metadata: ExportMetadata,
        platform_tag: str = "",
    ) -> Path:
        env_metadata_dir_path = self.stack_spec.resolve_lexical_path(env_metadata_dir)
        metadata_path = self._env_metadata_path(
            env_metadata_dir_path, env_metadata["layer_name"], platform_tag
        )
        _write_json(metadata_path, env_metadata)
        return metadata_path

    def _write_export_manifest(
        self, metadata_dir: StrPath, manifest_data: StackExportRequest
    ) -> tuple[Path, list[Path]]:
        formatted_manifest = _format_json(manifest_data)
        # Save the full build metadata
        metadata_dir_path = self.stack_spec.resolve_lexical_path(metadata_dir)
        metadata_dir_path.mkdir(parents=True, exist_ok=True)
        manifest_path = metadata_dir_path / self.METADATA_MANIFEST
        with manifest_path.open("w", encoding="utf-8", newline="\n") as f:
            f.write(formatted_manifest + "\n")
        # Save the environment snippets (some of these may also have been loaded from disk)
        env_metadata_dir = metadata_dir_path / self.METADATA_ENV_DIR
        env_metadata_dir.mkdir(parents=True, exist_ok=True)
        snippet_paths: list[Path] = []
        env_metadata = manifest_data["layers"]
        for category in (
            LayerCategories.RUNTIMES,
            LayerCategories.FRAMEWORKS,
            LayerCategories.APPLICATIONS,
        ):
            for env in env_metadata[category]:
                snippet_paths.append(self._write_env_metadata(env_metadata_dir, env))
        return manifest_path, snippet_paths<|MERGE_RESOLUTION|>--- conflicted
+++ resolved
@@ -250,7 +250,6 @@
         """Sorted list of all defined target platforms."""
         return sorted(set(cls.__members__.values()))
 
-<<<<<<< HEAD
     @classmethod
     def get_default_target_platforms(cls) -> Sequence[Self]:
         """List of the platforms targeted by default."""
@@ -268,8 +267,6 @@
             ],
         )
 
-    def _as_uv_python_platform(self) -> str:
-=======
     @staticmethod
     def _parse_linux_target(linux_target: str | None) -> str:
         # Convert a layer spec linux target into a uv Python platform name
@@ -292,7 +289,6 @@
         return f"{libc_wheel_tag}_{major}_{minor}"
 
     def _as_uv_python_platform(self, linux_target: str | None) -> str:
->>>>>>> 1ea5b056
         platform, _, arch = self.partition("_")
         uv_arch = _ARCH_ALIASES.get(arch, arch)
         if platform != "linux" or linux_target is None:
@@ -301,7 +297,6 @@
             uv_platform = self._parse_linux_target(linux_target)
         return f"{uv_arch}-{uv_platform}"
 
-<<<<<<< HEAD
     def _as_uv_target_environment(self) -> str:
         target_os, _, machine = self.partition("_")
         sys_platform = _SYS_PLATFORM_MARKERS[target_os]
@@ -311,7 +306,6 @@
             machine = machine.upper()
         return f"sys_platform == {sys_platform!r} and platform_machine == {machine!r}"
 
-=======
     def _get_marker_environment(
         self, py_version: str, py_implementation: str
     ) -> dict[str, str]:
@@ -330,21 +324,14 @@
         env.update(_ENV_KEYS_BY_PLATFORM[platform])
         env.update(_ENV_KEYS_BY_CPU_ARCH[arch])
         return env
->>>>>>> 1ea5b056
-
-
-<<<<<<< HEAD
-_UV_PYTHON_PLATFORMS = {
-    platform: platform._as_uv_python_platform()
-    for platform in TargetPlatforms.get_all_target_platforms()
-}
+
+
+TargetPlatforms = TargetPlatform  # Use plural alias when the singular name reads oddly
+
 _UV_TARGET_ENVIRONMENTS = {
     platform: platform._as_uv_target_environment()
     for platform in TargetPlatforms.get_all_target_platforms()
 }
-=======
-TargetPlatforms = TargetPlatform  # Use plural alias when the singular name reads oddly
->>>>>>> 1ea5b056
 
 
 def get_build_platform() -> TargetPlatform:
